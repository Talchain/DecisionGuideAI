--- conflicted
+++ resolved
@@ -7,14 +7,9 @@
 import { memo, useState, useCallback, useEffect, useRef, useMemo } from 'react'
 import { Lightbulb, Check } from 'lucide-react'
 import { useCanvasStore } from '../store'
-import { EDGE_CONSTRAINTS, type EdgeStyle, type EdgePathType, type EdgeFunctionType, type EdgeFunctionParams, DEFAULT_EDGE_DATA } from '../domain/edges'
+import { EDGE_CONSTRAINTS, type EdgeStyle, type EdgePathType, DEFAULT_EDGE_DATA } from '../domain/edges'
 import { useToast } from '../ToastContext'
 import { Tooltip } from '../components/Tooltip'
-<<<<<<< HEAD
-import { BeliefInput } from '../components/BeliefInput'
-import { EdgeFunctionTypeSelector } from '../components/EdgeFunctionTypeSelector'
-=======
->>>>>>> 05d489cf
 import type { WeightSuggestion } from '../decisionReview/types'
 
 interface EdgeInspectorProps {
@@ -62,9 +57,6 @@
   const [label, setLabel] = useState<string>(edge?.data?.label ?? '')
   const [belief, setBelief] = useState<number | undefined>(edge?.data?.belief) // v1.2
   const [provenance, setProvenance] = useState<string>(edge?.data?.provenance ?? '') // v1.2
-  // Phase 3: Function type and params
-  const [functionType, setFunctionType] = useState<EdgeFunctionType>(edge?.data?.functionType ?? 'linear')
-  const [functionParams, setFunctionParams] = useState<EdgeFunctionParams | undefined>(edge?.data?.functionParams)
   
   // Debounce timer refs
   const weightTimerRef = useRef<NodeJS.Timeout>()
@@ -151,25 +143,6 @@
     updateEdge(edgeId, { data: { ...current, provenance: provenance || undefined } })
   }, [edgeId, edge?.data, provenance, updateEdge])
 
-<<<<<<< HEAD
-  // Phase 3: Handle function type and params change
-  const handleFunctionTypeChange = useCallback((type: EdgeFunctionType, params?: EdgeFunctionParams) => {
-    setFunctionType(type)
-    setFunctionParams(params)
-    const current = edge?.data ?? DEFAULT_EDGE_DATA
-    updateEdge(edgeId, { data: { ...current, functionType: type, functionParams: params } })
-    setAnnouncement(`Function type changed to ${type}`)
-  }, [edgeId, edge?.data, updateEdge])
-
-  // Phase 3: Handle function provenance change
-  const handleFunctionProvenanceChange = useCallback((newProvenance: string) => {
-    setProvenance(newProvenance)
-    const current = edge?.data ?? DEFAULT_EDGE_DATA
-    updateEdge(edgeId, { data: { ...current, provenance: newProvenance } })
-  }, [edgeId, edge?.data, updateEdge])
-
-=======
->>>>>>> 05d489cf
   // Apply weight suggestion from CEE/ISL
   const handleApplySuggestion = useCallback(() => {
     if (!weightSuggestion) return
@@ -365,21 +338,33 @@
         </div>
       )}
 
-      {/* v1.2: Belief control (epistemic certainty) with natural language input */}
+      {/* v1.2: Belief control (epistemic certainty) */}
       <div className="mb-4">
-        <BeliefInput
-          value={belief ?? EDGE_CONSTRAINTS.belief.default}
-          onChange={handleBeliefChange}
-          label="Belief (certainty)"
-          factorContext={{
-            label: edge?.data?.label || 'this connection',
-            node_id: edge?.source,
-          }}
-          min={EDGE_CONSTRAINTS.belief.min}
-          max={EDGE_CONSTRAINTS.belief.max}
-          step={EDGE_CONSTRAINTS.belief.step}
-          placeholder="e.g., 'fairly confident' or 'about 70-80%'"
-        />
+        <Tooltip content="Your certainty about this connection (0% = uncertain, 100% = certain)" position="right">
+          <label htmlFor="edge-belief" className="block text-xs font-medium text-gray-700 mb-1">
+            Belief (epistemic certainty)
+          </label>
+        </Tooltip>
+        <p className="text-[10px] text-gray-500 mb-1.5">0% = uncertain, 100% = certain</p>
+        <div className="flex items-center gap-2">
+          <input
+            id="edge-belief"
+            type="range"
+            min={EDGE_CONSTRAINTS.belief.min}
+            max={EDGE_CONSTRAINTS.belief.max}
+            step={EDGE_CONSTRAINTS.belief.step}
+            value={belief ?? EDGE_CONSTRAINTS.belief.default}
+            onChange={(e) => handleBeliefChange(parseFloat(e.target.value))}
+            className="flex-1"
+            aria-valuemin={EDGE_CONSTRAINTS.belief.min}
+            aria-valuemax={EDGE_CONSTRAINTS.belief.max}
+            aria-valuenow={belief ?? EDGE_CONSTRAINTS.belief.default}
+            aria-valuetext={`${Math.round((belief ?? EDGE_CONSTRAINTS.belief.default) * 100)}%`}
+          />
+          <span className="w-14 text-xs font-medium text-gray-900 tabular-nums text-right">
+            {Math.round((belief ?? EDGE_CONSTRAINTS.belief.default) * 100)}%
+          </span>
+        </div>
       </div>
 
       {/* v1.2: Provenance display (source tracking) */}
@@ -492,19 +477,7 @@
           />
         </div>
       )}
-
-      {/* Phase 3: Function Type Selector */}
-      <div className="mb-4 pt-4 border-t border-gray-200">
-        <EdgeFunctionTypeSelector
-          edgeId={edgeId}
-          value={functionType}
-          params={functionParams}
-          onChange={handleFunctionTypeChange}
-          provenance={provenance}
-          onProvenanceChange={handleFunctionProvenanceChange}
-        />
-      </div>
-
+      
       {/* Label control */}
       <div className="mb-4">
         <label htmlFor="edge-label" className="block text-xs font-medium text-gray-700 mb-1">
