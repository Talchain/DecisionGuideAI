--- conflicted
+++ resolved
@@ -56,11 +56,7 @@
 import { DecisionReadinessBadge } from './DecisionReadinessBadge'
 import { ModelQualityScore } from './ModelQualityScore'
 import { UnifiedStatusBadge } from './UnifiedStatusBadge'
-<<<<<<< HEAD
-// InsightsPanel removed - key insight now shown once in DecisionSummary
-=======
 import { InsightsPanel } from './InsightsPanel'
->>>>>>> 05d489cf
 import { ValidationPanel, type CritiqueItem } from './ValidationPanel'
 import { GraphTextView } from './GraphTextView'
 import { PreAnalysisGuidance } from './PreAnalysisGuidance'
@@ -71,16 +67,6 @@
 import { TrustSignal } from './TrustSignal'
 import { DriversSignal } from './DriversSignal'
 import { DecisionSummary } from './DecisionSummary'
-<<<<<<< HEAD
-import { RiskTolerancePanel } from './RiskTolerancePanel'
-import { RiskAdjustedDisplay } from './RiskAdjustedDisplay'
-import { ThresholdDisplay } from './ThresholdDisplay'
-import { DetailedAnalysisSection } from './DetailedAnalysisSection'
-import { RecommendationCard } from './RecommendationCard'
-import { SequentialView } from './SequentialView'
-import { MultiGoalParetoPanel } from './MultiGoalParetoPanel'
-=======
->>>>>>> 05d489cf
 import { mapConfidenceToReadiness } from '../utils/mapConfidenceToReadiness'
 import { useResultsRun } from '../hooks/useResultsRun'
 import { focusNodeById } from '../utils/focusHelpers'
@@ -123,18 +109,6 @@
 
 // Feature flag for Phase 1A.1: Verdict Card + Delta Interpretation
 const SHOW_VERDICT_FEATURES = import.meta.env.VITE_SHOW_VERDICT_CARD === 'true'
-
-// Feature flag for Phase 4: CEE-powered Recommendation Card
-// When enabled, shows the new RecommendationCard above DecisionSummary
-const SHOW_RECOMMENDATION_CARD = import.meta.env.VITE_SHOW_RECOMMENDATION_CARD === 'true'
-
-// Feature flag for Phase 4: Sequential Stage Visualization
-// When enabled, shows SequentialView for multi-stage decisions
-const SHOW_SEQUENTIAL_VIEW = import.meta.env.VITE_SHOW_SEQUENTIAL_VIEW === 'true'
-
-// Feature flag for Phase 5: Multi-Goal Pareto Visualization
-// When enabled, shows trade-off analysis for conflicting goals
-const SHOW_PARETO_PANEL = import.meta.env.VITE_SHOW_PARETO_PANEL === 'true'
 
 const OUTPUT_TABS: { id: OutputsDockTab; label: string }[] = [
   { id: 'results', label: 'Results' },
@@ -200,10 +174,6 @@
   const setShowResultsPanel = useCanvasStore(s => s.setShowResultsPanel)
   const setShowComparePanel = useCanvasStore(s => s.setShowComparePanel)
   const setHighlightedNodes = useCanvasStore(s => s.setHighlightedNodes)
-<<<<<<< HEAD
-  const setHighlightedEdges = useCanvasStore(s => s.setHighlightedEdges)
-=======
->>>>>>> 05d489cf
 
   // Derived values from runMeta
   const diagnostics = runMeta.diagnostics
@@ -319,12 +289,6 @@
 
   const canonicalBands = report?.run?.bands ?? null
   const mostLikelyValue = canonicalBands ? canonicalBands.p50 : report?.results.likely ?? null
-<<<<<<< HEAD
-  const conservativeValue = canonicalBands?.p10 ?? report?.results?.conservative ?? null
-  const optimisticValue = canonicalBands?.p90 ?? report?.results?.optimistic ?? null
-  const resultUnits = report?.results?.units
-=======
->>>>>>> 05d489cf
   const resultUnitSymbol = report?.results.unitSymbol
   const hasInlineSummary = Boolean(report && resultsStatus === 'complete')
 
@@ -758,39 +722,6 @@
                     )}
                   </div>
                 )}
-<<<<<<< HEAD
-                {/* Post-run: Action buttons toolbar */}
-                {!isPreRun && (
-                  <div className="flex gap-2">
-                    <button
-                      type="button"
-                      onClick={handleRunAnalysis}
-                      disabled={isRunning}
-                      className={`flex-1 flex items-center justify-center gap-2 px-4 py-3 rounded-lg font-medium transition-colors ${
-                        isRunning
-                          ? 'bg-sand-200 text-ink-500 cursor-not-allowed'
-                          : 'bg-sky-500 text-white hover:bg-sky-600'
-                      }`}
-                      data-testid="outputs-rerun-button"
-                    >
-                      <RefreshCw className={`w-5 h-5 ${isRunning ? 'animate-spin' : ''}`} aria-hidden="true" />
-                      {isRunning ? 'Running...' : 'Rerun'}
-                    </button>
-                    {/* Compare Options - moved from DecisionSummary for top toolbar placement */}
-                    {comparison.canCompare && comparison.optionNodes.length >= 2 && (
-                      <button
-                        type="button"
-                        onClick={handleCompareNow}
-                        disabled={scenarioComparison.loading}
-                        className="flex-1 flex items-center justify-center gap-2 px-4 py-3 rounded-lg font-medium bg-sky-600 text-white hover:bg-sky-700 disabled:opacity-50 disabled:cursor-not-allowed transition-colors"
-                        data-testid="outputs-compare-button"
-                      >
-                        <GitCompare className="w-5 h-5" aria-hidden="true" />
-                        {scenarioComparison.loading ? 'Comparing...' : `Compare ${comparison.optionNodes.length}`}
-                      </button>
-                    )}
-                  </div>
-=======
                 {/* Post-run: Rerun analysis button */}
                 {!isPreRun && (
                   <button
@@ -807,7 +738,6 @@
                     <RefreshCw className={`w-5 h-5 ${isRunning ? 'animate-spin' : ''}`} aria-hidden="true" />
                     {isRunning ? 'Running...' : 'Rerun Analysis'}
                   </button>
->>>>>>> 05d489cf
                 )}
                 {/* Pre-run state: Show consolidated guidance and Run button */}
                 {isPreRun && (
@@ -897,154 +827,13 @@
                     units={resultUnitSymbol}
                   />
                 )}
-<<<<<<< HEAD
-
-                {/* ═══════════════════════════════════════════════════════════
-                    SECTION 1: YOUR OBJECTIVE (always visible)
-                    Task 3: Goal-anchored experience - every recommendation
-                    clearly connects to the user's objective
-                ═══════════════════════════════════════════════════════════ */}
-                {!isPreRun && hasInlineSummary && objectiveText && (
-                  <div
-                    className="bg-sky-50 border border-sky-200 rounded-xl px-4 py-3"
-                    data-testid="your-objective-section"
-                  >
-                    <div className="flex items-center gap-2 mb-1">
-                      <BarChart3 className="h-4 w-4 text-sky-600 flex-shrink-0" aria-hidden="true" />
-                      <span className={`${typography.caption} font-semibold text-sky-700 uppercase tracking-wide`}>
-                        Your Objective
-                      </span>
-                    </div>
-                    <p className={`${typography.body} font-medium text-sky-900`}>
-                      {objectiveText}
-                    </p>
-                  </div>
-                )}
-
-                {/* ═══════════════════════════════════════════════════════════
-                    SECTION 2: RECOMMENDATION (always visible)
-                    Phase 4: RecommendationCard (CEE-powered) above DecisionSummary
-                    DecisionSummary: What to do, why, confidence
-                ═══════════════════════════════════════════════════════════ */}
-                {/* Phase 4: CEE-powered Recommendation Card with consolidated outcome display */}
-                {SHOW_RECOMMENDATION_CARD && !isPreRun && hasInlineSummary && (
-                  <RecommendationCard
-                    runId={runMeta.runId}
-                    responseHash={report?.model_card?.response_hash}
-                    autoFetch={true}
-                    onDriverClick={(edgeId, nodeId) => {
-                      // Highlight edge if available, otherwise highlight node
-                      if (edgeId) {
-                        setHighlightedEdges([edgeId])
-                        setTimeout(() => setHighlightedEdges([]), 3000)
-                      }
-                      if (nodeId) {
-                        setHighlightedNodes([nodeId])
-                        focusNodeById(nodeId)
-                        setTimeout(() => setHighlightedNodes([]), 3000)
-                      }
-                    }}
-                    onAssumptionClick={(edgeId, nodeId) => {
-                      // Highlight edge if available, otherwise highlight node
-                      if (edgeId) {
-                        setHighlightedEdges([edgeId])
-                        setTimeout(() => setHighlightedEdges([]), 3000)
-                      }
-                      if (nodeId) {
-                        setHighlightedNodes([nodeId])
-                        focusNodeById(nodeId)
-                        setTimeout(() => setHighlightedNodes([]), 3000)
-                      }
-                    }}
-                    optionCount={comparison.optionNodes.length}
-                    isAnalyzing={isRunning}
-                    outcomeData={{
-                      p50: mostLikelyValue,
-                      p10: conservativeValue,
-                      p90: optimisticValue,
-                      units: (resultUnits || 'percent') as 'currency' | 'percent' | 'count',
-                      unitSymbol: resultUnitSymbol,
-                      baseline: baselineValue,
-                      goalDirection,
-                    }}
-                    identifiability={normalizeIdentifiabilityTag(report?.model_card?.identifiability_tag)}
-                  />
-                )}
-                {/* Task 2+4: DecisionSummary only shown when RecommendationCard is NOT shown
-                    (consolidated view: RecommendationCard includes outcome display) */}
-                {!SHOW_RECOMMENDATION_CARD && !isPreRun && hasInlineSummary && (
-=======
                 {/* Decision Summary - Top-level decision synthesis */}
                 {!isPreRun && hasInlineSummary && (
->>>>>>> 05d489cf
                   <DecisionSummary
                     baseline={baselineValue}
                     baselineName={baselineValue === 0 ? '"do nothing"' : 'your baseline'}
                     goalDirection={goalDirection}
                     ranking={optionRanking}
-<<<<<<< HEAD
-                    objectiveText={objectiveText}
-                  />
-                )}
-
-                {/* Phase 4: Sequential Stage Visualization (for multi-stage decisions) */}
-                {SHOW_SEQUENTIAL_VIEW && !isPreRun && hasInlineSummary && (
-                  <SequentialView
-                    autoDetect={true}
-                    onStageClick={(stageIndex) => {
-                      // Find decision node at this stage and focus it
-                      const decisionNodes = nodes.filter(n => n.type === 'decision')
-                      if (decisionNodes[stageIndex]) {
-                        const nodeId = decisionNodes[stageIndex].id
-                        setHighlightedNodes([nodeId])
-                        focusNodeById(nodeId)
-                        setTimeout(() => setHighlightedNodes([]), 3000)
-                      }
-                    }}
-                    onStageDetailsClick={(stageIndex) => {
-                      // Could navigate to stage details in future
-                      console.log('[SequentialView] Stage details clicked:', stageIndex)
-                    }}
-                  />
-                )}
-
-                {/* Phase 5: Multi-Goal Pareto Visualization (Task 5.3) */}
-                {SHOW_PARETO_PANEL && !isPreRun && hasInlineSummary && (
-                  <MultiGoalParetoPanel
-                    onOptionClick={(optionId) => {
-                      // Focus the option node
-                      const optionNode = nodes.find(n => n.id === optionId)
-                      if (optionNode) {
-                        setHighlightedNodes([optionId])
-                        focusNodeById(optionId)
-                        setTimeout(() => setHighlightedNodes([]), 3000)
-                      }
-                    }}
-                    defaultExpanded={false}
-                  />
-                )}
-
-                {/* ═══════════════════════════════════════════════════════════
-                    SECTION 2: VALIDATE (always visible)
-                    ActionsSignal: Actionable validation steps
-                ═══════════════════════════════════════════════════════════ */}
-                {!isPreRun && hasInlineSummary && (
-                  <ActionsSignal maxCollapsed={3} defaultExpanded={true} />
-                )}
-
-                {/* ═══════════════════════════════════════════════════════════
-                    SECTION 3: DETAILED ANALYSIS (collapsed by default)
-                    Grouped: Drivers, Outcomes, Risk-Adjusted, Model Quality, Thresholds
-                ═══════════════════════════════════════════════════════════ */}
-                {!isPreRun && hasInlineSummary && (
-                  <DetailedAnalysisSection
-                    baselineValue={baselineValue}
-                    goalDirection={goalDirection}
-                    objectiveText={objectiveText}
-                    report={report}
-                    framing={framing}
-                  />
-=======
                   />
                 )}
 
@@ -1066,7 +855,6 @@
                     <TrustSignal />
                     <ActionsSignal maxCollapsed={3} />
                   </div>
->>>>>>> 05d489cf
                 )}
 
                 {/* Additional context - kept from original inline summary */}
@@ -1091,10 +879,6 @@
                         </div>
                       </div>
                     )}
-<<<<<<< HEAD
-                    {/* Note: InsightsPanel removed - Key insight now shown once in DecisionSummary
-                        to eliminate redundant information per Task 3 of UX Redesign */}
-=======
                     {/* Insights: interpretation of results ("what does this mean?") */}
                     {report?.insights && (
                       <InsightsPanel
@@ -1110,7 +894,6 @@
                         }))}
                       />
                     )}
->>>>>>> 05d489cf
                     {/* Decision Review */}
                     {decisionReviewStatus && (
                       <div
