/**
 * DriverChips - Interactive driver chips with keyboard nav and highlighting
 *
 * Features:
 * - ID-first matching with label fallback
 * - Keyboard: Up/Down (navigate), Enter/Space (focus on canvas), Esc (blur)
 * - Hover dwell (300ms) before highlight activation
 * - Multi-match badge + cycling
 * - Communicates with HighlightLayer via store
 *
 * Phase 1B: Option B Implementation
 * - Client-side filtering: Causal factors (Risk/Factor) vs Other Influences
 * - Two-section UI with collapsible "Other Influences"
 * - Brand-compliant colors matching canvas nodes
 * - Node icons matching canvas exactly
 */

import { useState, useEffect, useRef, useCallback, useMemo } from 'react'
import {
  ChevronDown,
  ChevronUp,
  AlertTriangle,
  ArrowRight,
  TrendingUp,
  TrendingDown,
  Minus,
  Zap,
  Target,
  Crosshair,
  Lightbulb,
  Settings,
  Info,
} from 'lucide-react'
import type { LucideIcon } from 'lucide-react'
import { useCanvasStore } from '../store'
import { findDriverMatches, type Driver } from '../utils/driverMatching'
<<<<<<< HEAD
import { mapDriverToNodeId, type MappedDriver } from '../utils/driverNodeMapping'
=======
>>>>>>> 05d489cf
import { focusNodeById, focusEdgeById } from '../utils/focusHelpers'
import { typography } from '../../styles/typography'

// Node icon mapping (matches canvas nodes exactly)
const NODE_ICONS: Record<string, LucideIcon> = {
  goal: Target,
  decision: Crosshair,
  option: Lightbulb,
  factor: Settings,
  risk: AlertTriangle,
  outcome: TrendingUp,
<<<<<<< HEAD
  action: Zap,
=======
>>>>>>> 05d489cf
}

// Node color mapping (matches canvas nodes - brand compliant)
const NODE_COLORS: Record<string, { bg: string; border: string; text: string }> = {
  goal: { bg: 'bg-amber-100', border: 'border-amber-400', text: 'text-amber-900' },
  decision: { bg: 'bg-sky-100', border: 'border-sky-400', text: 'text-sky-900' },
  option: { bg: 'bg-purple-100', border: 'border-purple-400', text: 'text-purple-900' },
<<<<<<< HEAD
  factor: { bg: 'bg-slate-100', border: 'border-slate-300', text: 'text-slate-900' },
  risk: { bg: 'bg-red-100', border: 'border-red-400', text: 'text-red-900' },
  outcome: { bg: 'bg-emerald-100', border: 'border-emerald-400', text: 'text-emerald-900' },
  action: { bg: 'bg-emerald-100', border: 'border-emerald-400', text: 'text-emerald-900' },
=======
  factor: { bg: 'bg-sand-100', border: 'border-sand-300', text: 'text-ink-900' },
  risk: { bg: 'bg-red-100', border: 'border-red-400', text: 'text-red-900' },
  outcome: { bg: 'bg-emerald-100', border: 'border-emerald-400', text: 'text-emerald-900' },
>>>>>>> 05d489cf
}

// Causal node types (Risk and Factor are causal factors)
const CAUSAL_TYPES = new Set(['risk', 'factor'])

interface ReportDriver {
  label: string
  polarity: 'up' | 'down' | 'neutral'
  strength: 'low' | 'medium' | 'high'
  contribution?: number
  nodeId?: string
  edgeId?: string
  /** Node kind (optional from API, otherwise determined via canvas lookup) */
  nodeKind?: string | null
}

interface DriverChipsProps {
  drivers: ReportDriver[]
}

interface EnrichedDriver extends ReportDriver {
  originalIndex: number
  nodeKind: string | null
<<<<<<< HEAD
  /** Pre-resolved node ID for click-to-focus (null if no match) */
  resolvedNodeId: string | null
=======
>>>>>>> 05d489cf
}

export function DriverChips({ drivers }: DriverChipsProps) {
  // React #185 FIX: Use shallow comparison for array selectors
  const nodes = useCanvasStore(s => s.nodes)
  const edges = useCanvasStore(s => s.edges)

  const [selectedIndex, setSelectedIndex] = useState<number>(-1)
  const [hoverIndex, setHoverIndex] = useState<number>(-1)
  const [activeDriver, setActiveDriver] = useState<{ driver: Driver; matchIndex: number } | null>(null)
  const [matchCycles, setMatchCycles] = useState<Map<number, number>>(new Map())
  const [otherInfluencesOpen, setOtherInfluencesOpen] = useState(false)

  const hoverTimerRef = useRef<ReturnType<typeof setTimeout> | null>(null)
  const chipsRef = useRef<HTMLDivElement>(null)

<<<<<<< HEAD
  // Enrich drivers with node kind and resolved node ID
  // Uses centralised mapping utility for consistent ID resolution
  const enrichedDrivers = useMemo<EnrichedDriver[]>(() => {
    return drivers.map((d, index) => {
      // Use centralised mapping utility to resolve node ID
      const mapped = mapDriverToNodeId(d, nodes)
      const resolvedNodeId = mapped.resolvedNodeId

      // Determine node kind from resolved node or other sources
      let nodeKind: string | null = d.nodeKind?.toLowerCase() || null

      // If we resolved a node ID, get the kind from that node
      if (!nodeKind && resolvedNodeId) {
        const node = nodes.find(n => n.id === resolvedNodeId)
        nodeKind = (node?.data as any)?.kind?.toLowerCase() || node?.type?.toLowerCase() || null
      }

      // Extract from API node_id prefix if still unknown
      if (!nodeKind && d.nodeId) {
        const prefixMatch = d.nodeId.match(/^(goal|decision|option|factor|risk|outcome|action)_/i)
=======
  // Enrich drivers with node kind
  // Priority: 1) API nodeKind, 2) Extract from node_id prefix, 3) Canvas ID match, 4) Label match
  const enrichedDrivers = useMemo<EnrichedDriver[]>(() => {
    return drivers.map((d, index) => {
      // 1) Use API-provided nodeKind if available
      let nodeKind: string | null = d.nodeKind?.toLowerCase() || null

      // 2) Extract node type from API node_id prefix (e.g., "risk_market_saturation" → "risk")
      // This handles cases where API uses type-prefixed IDs
      if (!nodeKind && d.nodeId) {
        const prefixMatch = d.nodeId.match(/^(goal|decision|option|factor|risk|outcome)_/i)
>>>>>>> 05d489cf
        if (prefixMatch) {
          nodeKind = prefixMatch[1].toLowerCase()
        }
      }

<<<<<<< HEAD
      // Dev-only logging for diagnosis
      if (import.meta.env.DEV && !resolvedNodeId) {
        console.debug('[DriverChips] Could not resolve nodeId for driver:', {
          label: d.label,
          apiNodeId: d.nodeId,
          matchType: mapped.matchType,
=======
      // 3) Fallback: find node by exact ID match on canvas
      if (!nodeKind && d.nodeId) {
        const node = nodes.find(n => n.id === d.nodeId)
        nodeKind = node?.data?.kind?.toLowerCase() || node?.type?.toLowerCase() || null
      }

      // 4) Fallback: find node by exact label match (case-insensitive, trimmed)
      if (!nodeKind) {
        const normalizedLabel = d.label.toLowerCase().trim()
        const node = nodes.find(n => {
          const canvasLabel = n.data?.label?.toLowerCase().trim()
          return canvasLabel === normalizedLabel
        })
        nodeKind = node?.data?.kind?.toLowerCase() || node?.type?.toLowerCase() || null
      }

      // 5) Fallback: partial label match (driver label contains node label or vice versa)
      if (!nodeKind) {
        const normalizedLabel = d.label.toLowerCase().trim()
        const node = nodes.find(n => {
          const canvasLabel = n.data?.label?.toLowerCase().trim()
          if (!canvasLabel) return false
          // Check if driver label contains node label or node label contains driver label
          return normalizedLabel.includes(canvasLabel) || canvasLabel.includes(normalizedLabel)
        })
        nodeKind = node?.data?.kind?.toLowerCase() || node?.type?.toLowerCase() || null
      }

      // 6) Fallback: word overlap match (at least 2 words in common)
      if (!nodeKind) {
        const driverWords = new Set(d.label.toLowerCase().split(/\s+/).filter(w => w.length > 2))
        let bestMatch: { node: typeof nodes[0]; overlap: number } | null = null

        for (const node of nodes) {
          const canvasLabel = node.data?.label?.toLowerCase() || ''
          const canvasWords = new Set(canvasLabel.split(/\s+/).filter(w => w.length > 2))

          let overlap = 0
          for (const word of driverWords) {
            if (canvasWords.has(word)) overlap++
          }

          if (overlap >= 2 && (!bestMatch || overlap > bestMatch.overlap)) {
            bestMatch = { node, overlap }
          }
        }

        if (bestMatch) {
          nodeKind = bestMatch.node.data?.kind?.toLowerCase() || bestMatch.node.type?.toLowerCase() || null
        }
      }

      // Dev-only logging for diagnosis (won't appear in production builds)
      if (import.meta.env.DEV && !nodeKind) {
        console.debug('[DriverChips] Could not determine nodeKind for driver:', {
          label: d.label,
          nodeId: d.nodeId,
          canvasNodeLabels: nodes.map(n => ({ id: n.id, label: n.data?.label, type: n.type })),
>>>>>>> 05d489cf
        })
      }

      return {
        ...d,
        originalIndex: index,
        nodeKind,
<<<<<<< HEAD
        resolvedNodeId,
=======
>>>>>>> 05d489cf
      }
    })
  }, [drivers, nodes])

  // Split drivers into causal factors and other influences
  const { causalDrivers, otherDrivers } = useMemo(() => {
    const causal: EnrichedDriver[] = []
    const other: EnrichedDriver[] = []

    for (const driver of enrichedDrivers) {
      const kind = driver.nodeKind?.toLowerCase()
      if (kind && CAUSAL_TYPES.has(kind)) {
        causal.push(driver)
      } else {
        other.push(driver)
      }
    }

    return { causalDrivers: causal, otherDrivers: other }
  }, [enrichedDrivers])

  // Convert report drivers to Driver format for matching
  // Use ID-first matching: nodeId/edgeId when available, label fallback
  const driverList: Driver[] = drivers.map(d => {
    // Determine kind based on which ID is provided
    if (d.edgeId) {
      return {
        kind: 'edge' as const,
        id: d.edgeId,
        label: d.label,
      }
    }
    // Default to node (most drivers are node-based)
    return {
      kind: 'node' as const,
      id: d.nodeId, // May be undefined - findDriverMatches handles fallback
      label: d.label,
    }
  })

  // Find matches for all drivers
  const allMatches = driverList.map(driver =>
    findDriverMatches(driver, nodes, edges)
  )

  // Clear hover timer on unmount
  useEffect(() => {
    return () => {
      if (hoverTimerRef.current) {
        clearTimeout(hoverTimerRef.current)
      }
    }
  }, [])

  // Handle keyboard navigation
  useEffect(() => {
    const handleKeyDown = (e: KeyboardEvent) => {
      if (!chipsRef.current?.contains(document.activeElement)) return

      if (e.key === 'ArrowDown') {
        e.preventDefault()
        setSelectedIndex(prev => Math.min(prev + 1, driverList.length - 1))
      } else if (e.key === 'ArrowUp') {
        e.preventDefault()
        setSelectedIndex(prev => Math.max(prev - 1, 0))
      } else if (e.key === 'Enter' || e.key === ' ') {
        e.preventDefault()
        if (selectedIndex >= 0) {
          handleDriverFocus(selectedIndex)
        }
      } else if (e.key === 'Escape') {
        e.preventDefault()
        setSelectedIndex(-1)
        setActiveDriver(null)
        chipsRef.current?.blur()
      }
    }

    window.addEventListener('keydown', handleKeyDown)
    return () => window.removeEventListener('keydown', handleKeyDown)
  }, [selectedIndex, driverList.length])

  // Focus driver on canvas - uses pre-resolved nodeId when available
  const handleDriverFocus = useCallback((index: number) => {
    // Find the enriched driver by originalIndex
    const driver = enrichedDrivers.find(d => d.originalIndex === index)

    // Prefer pre-resolved nodeId for reliable focus
    if (driver?.resolvedNodeId) {
      focusNodeById(driver.resolvedNodeId)
      setActiveDriver({
        driver: driverList[index],
        matchIndex: 0
      })
      return
    }

    // Fallback to findDriverMatches result
    const matches = allMatches[index]
    if (!matches || matches.length === 0) return

    const currentCycle = matchCycles.get(index) || 0
    const match = matches[currentCycle % matches.length]

    if (match.kind === 'node') {
      focusNodeById(match.targetId)
    } else {
      focusEdgeById(match.targetId)
    }

    setActiveDriver({
      driver: driverList[index],
      matchIndex: currentCycle % matches.length
    })
  }, [enrichedDrivers, allMatches, driverList, matchCycles])

  // Handle hover with 300ms dwell
  const handleHoverStart = useCallback((index: number) => {
    setHoverIndex(index)

    if (hoverTimerRef.current) {
      clearTimeout(hoverTimerRef.current)
    }

    hoverTimerRef.current = setTimeout(() => {
      const matches = allMatches[index]
      if (matches && matches.length > 0) {
        const currentCycle = matchCycles.get(index) || 0

        setActiveDriver({
          driver: driverList[index],
          matchIndex: currentCycle % matches.length
        })
      }
    }, 300)
  }, [allMatches, driverList, matchCycles])

  const handleHoverEnd = useCallback(() => {
    if (hoverTimerRef.current) {
      clearTimeout(hoverTimerRef.current)
      hoverTimerRef.current = null
    }
    setHoverIndex(-1)
    setActiveDriver(null)
  }, [])

  // Quick Win #4: Check if a node has evidence on its edges
  const checkNodeHasEvidence = useCallback((nodeId: string): boolean => {
    const relevantEdges = edges.filter(e => e.source === nodeId || e.target === nodeId)
    return relevantEdges.some(e => {
      const provenance = e.data?.provenance
      return provenance && provenance !== 'assumption' && provenance !== 'template'
    })
  }, [edges])

  // Render a single driver chip - compact single-line layout
  const renderDriverChip = (driver: EnrichedDriver, globalIndex: number) => {
    const matches = allMatches[driver.originalIndex]
    const matchCount = matches?.length || 0
    const isSelected = selectedIndex === driver.originalIndex
    const isHovered = hoverIndex === driver.originalIndex

    const contribution = driver.contribution
<<<<<<< HEAD
    // Use pre-resolved nodeId from centralised mapping (preferred) or fallback to matches
    const nodeId = driver.resolvedNodeId || (matchCount > 0 ? matches[0].targetId : null)
    const hasEvidence = nodeId ? checkNodeHasEvidence(nodeId) : false
    const canFocus = nodeId !== null
=======
    const nodeId = driver.nodeId || (matchCount > 0 ? matches[0].targetId : null)
    const hasEvidence = nodeId ? checkNodeHasEvidence(nodeId) : false
>>>>>>> 05d489cf

    // Get node-specific colors and icon
    const kind = driver.nodeKind?.toLowerCase() || 'factor'
    const colors = NODE_COLORS[kind] || NODE_COLORS.factor
    const NodeIcon = NODE_ICONS[kind] || Settings

    return (
      <button
        key={driver.originalIndex}
        type="button"
        role="listitem"
        className={`
          w-full flex items-center gap-2 px-3 py-2 rounded-lg transition-all duration-200 cursor-pointer border
          ${isSelected || isHovered
            ? `bg-white ${colors.border} shadow-md ring-2 ring-sand-200`
            : `bg-paper-50 border-sand-200 hover:bg-white hover:shadow-sm hover:border-sand-300`}
        `}
        onMouseEnter={() => handleHoverStart(driver.originalIndex)}
        onMouseLeave={handleHoverEnd}
        onClick={() => handleDriverFocus(driver.originalIndex)}
        aria-label={`Driver ${globalIndex + 1}: ${driver.label}${contribution ? `, ${Math.round(contribution * 100)}% contribution` : ''}`}
      >
        {/* Node icon with type-specific color - smaller */}
        <div
          className={`flex items-center justify-center w-6 h-6 rounded flex-shrink-0 ${colors.bg}`}
        >
          <NodeIcon className={`w-3.5 h-3.5 ${colors.text}`} aria-hidden="true" />
        </div>

        {/* Label - truncated to fit */}
        <span className={`${typography.caption} font-medium text-ink-900 truncate flex-1 min-w-0 text-left`}>
          {driver.label}
        </span>

        {/* Polarity indicator - compact */}
        {driver.polarity && driver.polarity !== 'neutral' && (
          <span
            className={`flex-shrink-0 ${
              driver.polarity === 'up' ? 'text-emerald-500' : 'text-red-500'
            }`}
            title={driver.polarity === 'up' ? 'Positive influence' : 'Negative influence'}
          >
            {driver.polarity === 'up' ? (
              <TrendingUp className="w-4 h-4" aria-hidden="true" />
            ) : (
              <TrendingDown className="w-4 h-4" aria-hidden="true" />
            )}
          </span>
        )}

        {/* Contribution percentage - compact */}
        {contribution !== undefined && contribution > 0 && CAUSAL_TYPES.has(kind) && (
          <span
            className={`px-1.5 py-0.5 rounded ${typography.caption} font-medium bg-sand-200 text-ink-700 flex-shrink-0`}
            title={`Contributes ${Math.round(contribution * 100)}% to outcome`}
          >
            {Math.round(contribution * 100)}%
          </span>
        )}

        {/* Evidence status - compact */}
        {!hasEvidence && matchCount > 0 && (
          <span
            className={`inline-flex items-center gap-1 px-1.5 py-0.5 rounded ${typography.caption} font-medium bg-amber-100 text-amber-700 flex-shrink-0`}
            title="No evidence supporting this driver - consider adding data"
          >
            <AlertTriangle className="w-3 h-3" aria-hidden="true" />
            <span>Add evidence</span>
          </span>
        )}

        {/* Arrow indicator */}
        <ArrowRight className="w-4 h-4 text-sand-400 flex-shrink-0" aria-hidden="true" />
      </button>
    )
  }

  // Empty state: show informative message instead of returning null
  if (driverList.length === 0) {
    return (
      <div className="p-4 bg-paper-50 rounded-xl border border-sand-200">
        <div className="flex items-center gap-2 mb-3">
          <div className="p-1.5 bg-amber-100 rounded-lg">
            <Zap className="w-4 h-4 text-amber-600" aria-hidden="true" />
          </div>
          <h4 className={`${typography.label} font-semibold text-ink-900`}>
            Top causal factors
          </h4>
        </div>
        <div className="flex items-start gap-2 p-3 bg-sand-100 rounded-lg border border-sand-200">
          <Info className="w-4 h-4 text-ink-500 flex-shrink-0 mt-0.5" aria-hidden="true" />
          <div className={`${typography.caption} text-ink-700`}>
            No drivers identified yet. Run an analysis to see which factors most influence your outcome.
          </div>
        </div>
      </div>
    )
  }

  return (
    <div
      ref={chipsRef}
      className="space-y-3 p-4 bg-paper-50 rounded-xl border border-sand-200"
      role="list"
      aria-label="Key drivers"
      tabIndex={0}
    >
      {/* Header */}
      <div className="flex items-center gap-2">
        <div className="p-1.5 bg-amber-100 rounded-lg">
          <Zap className="w-4 h-4 text-amber-600" aria-hidden="true" />
        </div>
        <h4 className={`${typography.label} font-semibold text-ink-900`}>
          Top causal factors
        </h4>
      </div>

      {/* Causal Factors Section (Risk + Factor nodes) */}
      {causalDrivers.length > 0 ? (
        <div className="space-y-2">
          {causalDrivers.map((driver, idx) => renderDriverChip(driver, idx))}
        </div>
      ) : (
        <div className="flex items-start gap-2 p-3 bg-sand-100 rounded-lg border border-sand-200">
          <Info className="w-4 h-4 text-ink-500 flex-shrink-0 mt-0.5" aria-hidden="true" />
          <div className={`${typography.caption} text-ink-700`}>
            No Risk or Factor nodes found as top drivers. Consider adding causal factors to your graph for better analysis.
          </div>
        </div>
      )}

      {/* Other Influences Section (collapsible) */}
      {otherDrivers.length > 0 && (
        <div className="pt-2 border-t border-sand-200">
          <button
            type="button"
            onClick={() => setOtherInfluencesOpen(prev => !prev)}
            className="flex items-center gap-2 w-full text-left py-1 hover:bg-sand-100 rounded-md px-1 -mx-1 transition-colors"
            aria-expanded={otherInfluencesOpen}
          >
            {otherInfluencesOpen ? (
              <ChevronUp className="w-4 h-4 text-ink-500" />
            ) : (
              <ChevronDown className="w-4 h-4 text-ink-500" />
            )}
            <span className={`${typography.caption} text-ink-700 font-medium`}>
              Other Key Influences ({otherDrivers.length})
            </span>
          </button>

          {otherInfluencesOpen && (
            <div className="space-y-2 mt-2">
              {otherDrivers.map((driver, idx) =>
                renderDriverChip(driver, causalDrivers.length + idx)
              )}
            </div>
          )}
        </div>
      )}

      {/* Help text */}
      <div className={`${typography.caption} text-ink-400 text-center pt-1`}>
        Click to highlight on canvas • Use ↑↓ keys to navigate
      </div>
    </div>
  )
}<|MERGE_RESOLUTION|>--- conflicted
+++ resolved
@@ -34,10 +34,6 @@
 import type { LucideIcon } from 'lucide-react'
 import { useCanvasStore } from '../store'
 import { findDriverMatches, type Driver } from '../utils/driverMatching'
-<<<<<<< HEAD
-import { mapDriverToNodeId, type MappedDriver } from '../utils/driverNodeMapping'
-=======
->>>>>>> 05d489cf
 import { focusNodeById, focusEdgeById } from '../utils/focusHelpers'
 import { typography } from '../../styles/typography'
 
@@ -49,10 +45,6 @@
   factor: Settings,
   risk: AlertTriangle,
   outcome: TrendingUp,
-<<<<<<< HEAD
-  action: Zap,
-=======
->>>>>>> 05d489cf
 }
 
 // Node color mapping (matches canvas nodes - brand compliant)
@@ -60,16 +52,9 @@
   goal: { bg: 'bg-amber-100', border: 'border-amber-400', text: 'text-amber-900' },
   decision: { bg: 'bg-sky-100', border: 'border-sky-400', text: 'text-sky-900' },
   option: { bg: 'bg-purple-100', border: 'border-purple-400', text: 'text-purple-900' },
-<<<<<<< HEAD
-  factor: { bg: 'bg-slate-100', border: 'border-slate-300', text: 'text-slate-900' },
-  risk: { bg: 'bg-red-100', border: 'border-red-400', text: 'text-red-900' },
-  outcome: { bg: 'bg-emerald-100', border: 'border-emerald-400', text: 'text-emerald-900' },
-  action: { bg: 'bg-emerald-100', border: 'border-emerald-400', text: 'text-emerald-900' },
-=======
   factor: { bg: 'bg-sand-100', border: 'border-sand-300', text: 'text-ink-900' },
   risk: { bg: 'bg-red-100', border: 'border-red-400', text: 'text-red-900' },
   outcome: { bg: 'bg-emerald-100', border: 'border-emerald-400', text: 'text-emerald-900' },
->>>>>>> 05d489cf
 }
 
 // Causal node types (Risk and Factor are causal factors)
@@ -93,11 +78,6 @@
 interface EnrichedDriver extends ReportDriver {
   originalIndex: number
   nodeKind: string | null
-<<<<<<< HEAD
-  /** Pre-resolved node ID for click-to-focus (null if no match) */
-  resolvedNodeId: string | null
-=======
->>>>>>> 05d489cf
 }
 
 export function DriverChips({ drivers }: DriverChipsProps) {
@@ -114,28 +94,6 @@
   const hoverTimerRef = useRef<ReturnType<typeof setTimeout> | null>(null)
   const chipsRef = useRef<HTMLDivElement>(null)
 
-<<<<<<< HEAD
-  // Enrich drivers with node kind and resolved node ID
-  // Uses centralised mapping utility for consistent ID resolution
-  const enrichedDrivers = useMemo<EnrichedDriver[]>(() => {
-    return drivers.map((d, index) => {
-      // Use centralised mapping utility to resolve node ID
-      const mapped = mapDriverToNodeId(d, nodes)
-      const resolvedNodeId = mapped.resolvedNodeId
-
-      // Determine node kind from resolved node or other sources
-      let nodeKind: string | null = d.nodeKind?.toLowerCase() || null
-
-      // If we resolved a node ID, get the kind from that node
-      if (!nodeKind && resolvedNodeId) {
-        const node = nodes.find(n => n.id === resolvedNodeId)
-        nodeKind = (node?.data as any)?.kind?.toLowerCase() || node?.type?.toLowerCase() || null
-      }
-
-      // Extract from API node_id prefix if still unknown
-      if (!nodeKind && d.nodeId) {
-        const prefixMatch = d.nodeId.match(/^(goal|decision|option|factor|risk|outcome|action)_/i)
-=======
   // Enrich drivers with node kind
   // Priority: 1) API nodeKind, 2) Extract from node_id prefix, 3) Canvas ID match, 4) Label match
   const enrichedDrivers = useMemo<EnrichedDriver[]>(() => {
@@ -147,20 +105,11 @@
       // This handles cases where API uses type-prefixed IDs
       if (!nodeKind && d.nodeId) {
         const prefixMatch = d.nodeId.match(/^(goal|decision|option|factor|risk|outcome)_/i)
->>>>>>> 05d489cf
         if (prefixMatch) {
           nodeKind = prefixMatch[1].toLowerCase()
         }
       }
 
-<<<<<<< HEAD
-      // Dev-only logging for diagnosis
-      if (import.meta.env.DEV && !resolvedNodeId) {
-        console.debug('[DriverChips] Could not resolve nodeId for driver:', {
-          label: d.label,
-          apiNodeId: d.nodeId,
-          matchType: mapped.matchType,
-=======
       // 3) Fallback: find node by exact ID match on canvas
       if (!nodeKind && d.nodeId) {
         const node = nodes.find(n => n.id === d.nodeId)
@@ -219,7 +168,6 @@
           label: d.label,
           nodeId: d.nodeId,
           canvasNodeLabels: nodes.map(n => ({ id: n.id, label: n.data?.label, type: n.type })),
->>>>>>> 05d489cf
         })
       }
 
@@ -227,10 +175,6 @@
         ...d,
         originalIndex: index,
         nodeKind,
-<<<<<<< HEAD
-        resolvedNodeId,
-=======
->>>>>>> 05d489cf
       }
     })
   }, [drivers, nodes])
@@ -313,22 +257,8 @@
     return () => window.removeEventListener('keydown', handleKeyDown)
   }, [selectedIndex, driverList.length])
 
-  // Focus driver on canvas - uses pre-resolved nodeId when available
+  // Focus driver on canvas
   const handleDriverFocus = useCallback((index: number) => {
-    // Find the enriched driver by originalIndex
-    const driver = enrichedDrivers.find(d => d.originalIndex === index)
-
-    // Prefer pre-resolved nodeId for reliable focus
-    if (driver?.resolvedNodeId) {
-      focusNodeById(driver.resolvedNodeId)
-      setActiveDriver({
-        driver: driverList[index],
-        matchIndex: 0
-      })
-      return
-    }
-
-    // Fallback to findDriverMatches result
     const matches = allMatches[index]
     if (!matches || matches.length === 0) return
 
@@ -345,7 +275,7 @@
       driver: driverList[index],
       matchIndex: currentCycle % matches.length
     })
-  }, [enrichedDrivers, allMatches, driverList, matchCycles])
+  }, [allMatches, driverList, matchCycles])
 
   // Handle hover with 300ms dwell
   const handleHoverStart = useCallback((index: number) => {
@@ -394,15 +324,8 @@
     const isHovered = hoverIndex === driver.originalIndex
 
     const contribution = driver.contribution
-<<<<<<< HEAD
-    // Use pre-resolved nodeId from centralised mapping (preferred) or fallback to matches
-    const nodeId = driver.resolvedNodeId || (matchCount > 0 ? matches[0].targetId : null)
-    const hasEvidence = nodeId ? checkNodeHasEvidence(nodeId) : false
-    const canFocus = nodeId !== null
-=======
     const nodeId = driver.nodeId || (matchCount > 0 ? matches[0].targetId : null)
     const hasEvidence = nodeId ? checkNodeHasEvidence(nodeId) : false
->>>>>>> 05d489cf
 
     // Get node-specific colors and icon
     const kind = driver.nodeKind?.toLowerCase() || 'factor'
