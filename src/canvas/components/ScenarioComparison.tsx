--- conflicted
+++ resolved
@@ -1,22 +1,7 @@
 /**
- * @deprecated LEGACY COMPONENT - Use ComparisonCanvasLayout instead
- *
- * M6: Scenario Comparison (LEGACY)
+ * M6: Scenario Comparison
  * Side-by-side comparison of graph snapshots
  * Phase 2: Synced pan/zoom between canvases
-<<<<<<< HEAD
- *
- * This component has been superseded by ComparisonCanvasLayout which provides:
- * - Better integration with the unified Results tab
- * - Improved outcomes comparison bar
- * - Modern UI patterns consistent with the rest of the app
- *
- * Migration: Replace ScenarioComparison usage with ComparisonCanvasLayout
- * See: src/canvas/components/ComparisonCanvasLayout.tsx
- *
- * TODO: Remove after Q1 2025 if no longer used
-=======
->>>>>>> 05d489cf
  */
 
 import { useState } from 'react'
