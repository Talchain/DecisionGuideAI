import { useMemo } from 'react'
import { ReactFlow, Background, BackgroundVariant } from '@xyflow/react'
import { AlertCircle, CheckCircle, AlertTriangle, CloudOff } from 'lucide-react'
import type { CEEDraftResponse } from '../../adapters/cee/types'
import type { NodeType } from '../domain/nodes'
import { nodeTypes } from '../nodes/registry'
import { StyledEdge } from '../edges/StyledEdge'
import { typography } from '../../styles/typography'
import { Spinner } from '../../components/Spinner'
import { generateTemplatePreview } from '../utils/templatePreview'
import type { NodeKind } from '../../templates/blueprints/types'

interface DraftPreviewProps {
  draft: CEEDraftResponse | null | undefined
  loading?: boolean
  onAccept: () => void
  onReject: () => void
}

type DraftNode = CEEDraftResponse['nodes'][number]

function normalizeDraftType(type: string | undefined): string {
  return (type || '').toLowerCase()
}

<<<<<<< HEAD
function mapDraftTypeToNodeType(type: string | undefined): NodeType {
  const t = normalizeDraftType(type)
  if (t === 'goal' || t === 'decision' || t === 'option' || t === 'factor' || t === 'risk' || t === 'outcome') {
    return t
  }
  if (t === 'event') return 'risk'
  return 'factor'
=======
function mapDraftTypeToNodeKind(type: string | undefined): NodeKind {
  const t = normalizeDraftType(type)
  if (t === 'goal') return 'goal'
  if (t === 'decision') return 'decision'
  if (t === 'option') return 'option'
  if (t === 'outcome') return 'outcome'
  if (t === 'risk') return 'risk'
  if (t === 'event') return 'event'
  if (t === 'factor') return 'event'
  return 'decision'
>>>>>>> e2917318
}

function buildOutline(nodes: DraftNode[]) {
  const goals = nodes.filter(n => normalizeDraftType(n.type) === 'goal')
  const decisions = nodes.filter(n => normalizeDraftType(n.type) === 'decision')
  const options = nodes.filter(n => normalizeDraftType(n.type) === 'option')
  const outcomes = nodes.filter(n => normalizeDraftType(n.type) === 'outcome')
  const factors = nodes.filter(n => {
    const t = normalizeDraftType(n.type)
    return t === 'risk' || t === 'factor' || t === 'event'
  })
  return { goals, decisions, options, outcomes, factors }
}

function formatOutlineList(nodes: DraftNode[], max: number): string {
  if (!nodes.length) return 'Not identified yet'
  if (nodes.length <= max) {
    return nodes.map(n => n.label).join(', ')
  }
  const head = nodes.slice(0, max).map(n => n.label).join(', ')
  const remaining = nodes.length - max
  return `${head} (+${remaining} more)`
}

// Tailwind-safe quality config with static class names
function getQualityConfig(quality: number) {
  if (quality >= 7) {
    return {
      containerClasses: 'bg-mint-50 border-mint-200',
      iconClasses: 'text-mint-600',
      icon: CheckCircle,
      label: 'Ready to use',
      actionText: 'Accept Draft',
    }
  } else if (quality >= 4) {
    return {
      containerClasses: 'bg-sun-50 border-sun-200',
      iconClasses: 'text-sun-600',
      icon: AlertTriangle,
      label: 'Review recommended',
      actionText: 'Review & Edit',
    }
  } else {
    return {
      containerClasses: 'bg-carrot-50 border-carrot-200',
      iconClasses: 'text-carrot-600',
      icon: AlertCircle,
      label: 'Needs improvement',
      actionText: 'Improve & Retry',
    }
  }
}

export function DraftPreview({ draft, loading, onAccept, onReject }: DraftPreviewProps) {
  // Null-safe derived values - prevent crashes when draft is missing or incomplete
  const nodes = draft?.nodes ?? []
  const edges = draft?.edges ?? []
  const quality = draft?.quality_overall ?? 0
  const structural = draft?.draft_warnings?.structural ?? []
  const completeness = draft?.draft_warnings?.completeness ?? []

  const config = useMemo(() => getQualityConfig(quality), [quality])
  const Icon = config.icon

  const uncertainNodes = useMemo(
    () => nodes.filter(n => n.uncertainty > 0.4),
    [nodes]
  )

  const outline = useMemo(() => buildOutline(nodes), [nodes])
<<<<<<< HEAD
  const edgeTypes = useMemo(() => ({ styled: StyledEdge as any }), [])
  const defaultEdgeOptions = useMemo(() => ({ type: 'styled' as const, animated: false }), [])

  const previewGraph = useMemo(() => {
    if (!nodes.length) return null

    // Simple goal-first column layout to roughly mirror the main canvas:
    // Goals → Decisions → Options/Factors/Risks → Outcomes
    const columnRowIndex: Record<number, number> = { 0: 0, 1: 0, 2: 0, 3: 0 }
    const columnWidth = 220
    const rowHeight = 110

    const positionedNodes = nodes.map((n, index) => {
      const nodeType = mapDraftTypeToNodeType(n.type)

      let column = 2
      if (nodeType === 'goal') column = 0
      else if (nodeType === 'decision') column = 1
      else if (nodeType === 'outcome') column = 3

      const row = columnRowIndex[column] ?? 0
      columnRowIndex[column] = row + 1

      return {
        id: n.id || String(index),
        type: nodeType,
        data: {
          label: n.label,
          type: nodeType,
          ...(typeof n.uncertainty === 'number' ? { uncertainty: n.uncertainty } : {}),
        },
        position: {
          x: column * columnWidth,
          y: row * rowHeight,
        },
      }
    })

    const rfEdges = edges.map((e, index) => ({
      id: `e-${index}`,
      source: e.from,
      target: e.to,
      type: 'styled' as const,
      data: {
        weight: typeof e.weight === 'number' ? e.weight : 1,
      },
      animated: false,
    }))

    return { nodes: positionedNodes, edges: rfEdges }
=======

  const previewUrl = useMemo(() => {
    if (!nodes.length) return null

    const blueprintNodes = nodes.map((n, index) => ({
      id: n.id || String(index),
      label: n.label,
      kind: mapDraftTypeToNodeKind(n.type),
    }))

    const blueprintEdges = edges.map((e, index) => ({
      id: `e-${index}`,
      from: e.from,
      to: e.to,
    }))

    try {
      return generateTemplatePreview(blueprintNodes as any, blueprintEdges as any)
    } catch {
      return null
    }
>>>>>>> e2917318
  }, [nodes, edges])

  // Empty/unavailable state - show friendly message instead of crashing
  if (!draft || nodes.length === 0) {
    return (
      <div className="space-y-4 p-4 bg-white rounded-lg border border-sand-200 shadow-panel" data-testid="draft-preview-empty">
        <div className="flex items-center gap-3 p-3 rounded-lg border bg-paper-50 border-sand-200">
          <CloudOff className="w-5 h-5 text-ink-900/50" />
          <div className="flex-1">
            <p className={`${typography.label} text-ink-900`}>
              No draft available
            </p>
            <p className={`${typography.caption} text-ink-900/60`}>
              The AI assistant couldn't generate a draft. Try describing your decision differently or check your connection.
            </p>
          </div>
        </div>
        <div className="flex gap-2 pt-2">
          <button
            onClick={onReject}
            className={`
              ${typography.button} flex-1 py-2.5 rounded
              border border-sand-200 hover:bg-paper-50
              transition-colors
            `}
          >
            Try Again
          </button>
        </div>
      </div>
    )
  }

  return (
    <div className="space-y-4 p-4 bg-white rounded-lg border border-sand-200 shadow-panel" data-testid="draft-preview">
      {/* Quality Badge */}
      <div className={`
        flex items-center gap-3 p-3 rounded-lg border
        ${config.containerClasses}
      `}>
        <Icon className={`w-5 h-5 ${config.iconClasses}`} />
        <div className="flex-1">
          <div className="flex items-baseline gap-2">
            <span className={typography.label}>
              Draft Quality: {quality}/10
            </span>
            <span className={`${typography.caption} text-ink-900/60`}>
              {config.label}
            </span>
          </div>
        </div>
      </div>

      {/* Graph Summary */}
      <div className="space-y-2">
        <div className="flex items-center justify-between">
          <span className={typography.label}>Graph Structure</span>
          <span className={`${typography.caption} text-ink-900/60`}>
            {nodes.length} nodes · {edges.length} edges
          </span>
        </div>

        {/* Uncertain Nodes Warning */}
        {uncertainNodes.length > 0 && (
          <div className="flex items-start gap-2 p-2 bg-sun-50 rounded">
            <AlertTriangle className="w-4 h-4 text-sun-600 mt-0.5 flex-shrink-0" />
            <p className={`${typography.bodySmall} text-sun-800`}>
              {uncertainNodes.length} node{uncertainNodes.length !== 1 ? 's' : ''} marked as uncertain
              (shown with dotted borders)
            </p>
          </div>
        )}

        {/* Structural Warnings */}
        {structural.length > 0 && (
          <div className="flex items-start gap-2 p-2 bg-sun-50 border border-sun-200 rounded">
            <AlertCircle className="w-4 h-4 text-sun-700 mt-0.5 flex-shrink-0" />
            <div className="flex-1">
              <p className={`${typography.bodySmall} text-sun-800`}>
                {structural.length} structural issue
                {structural.length !== 1 ? 's' : ''} detected
              </p>
              <button className={`${typography.caption} text-sky-600 underline hover:text-sky-700`}>
                View details
              </button>
            </div>
          </div>
        )}
      </div>

      {/* Text Outline */}
      <div className="space-y-1">
        <p className={`${typography.caption} text-ink-900/60`}>Outline</p>
        <ul className="space-y-0.5">
          <li className={`${typography.bodySmall} text-ink-900/80`}>
            <span className="font-semibold">Your goal: </span>
            {formatOutlineList(outline.goals, 2)}
          </li>
          <li className={`${typography.bodySmall} text-ink-900/80`}>
            <span className="font-semibold">The decision(s) you face: </span>
            {formatOutlineList(outline.decisions, 3)}
          </li>
          <li className={`${typography.bodySmall} text-ink-900/80`}>
            <span className="font-semibold">Some options to consider: </span>
            {formatOutlineList(outline.options, 3)}
          </li>
          <li className={`${typography.bodySmall} text-ink-900/80`}>
            <span className="font-semibold">Factors that might influence your decision: </span>
            {formatOutlineList(outline.factors, 3)}
          </li>
          <li className={`${typography.bodySmall} text-ink-900/80`}>
            <span className="font-semibold">Potential outcomes: </span>
            {formatOutlineList(outline.outcomes, 3)}
          </li>
        </ul>
      </div>

      {/* Mini Graph Preview */}
      <div className="relative border border-sand-200 rounded-lg p-3 bg-canvas-25 min-h-[200px] flex items-center justify-center">
<<<<<<< HEAD
        {previewGraph ? (
          <div className="w-full h-[180px]">
            <ReactFlow
              nodes={previewGraph.nodes}
              edges={previewGraph.edges}
              nodeTypes={nodeTypes}
              edgeTypes={edgeTypes}
              defaultEdgeOptions={defaultEdgeOptions}
              nodesDraggable={false}
              panOnDrag={false}
              zoomOnScroll={false}
              zoomOnPinch={false}
              fitView
            >
              <Background variant={BackgroundVariant.Dots} gap={16} size={1} />
            </ReactFlow>
          </div>
=======
        {previewUrl ? (
          <img
            src={previewUrl}
            alt="Draft graph preview"
            className="max-w-full max-h-[180px] mx-auto"
          />
>>>>>>> e2917318
        ) : (
          <p className={`${typography.caption} text-ink-900/50 text-center py-8`}>
            Graph preview will appear on canvas
          </p>
        )}
      </div>

      {/* Actions */}
      <div className="flex gap-2 pt-2">
        <button
          onClick={onAccept}
          disabled={loading}
          className={`
            ${typography.button} flex-1 py-2.5 rounded
            bg-sky-500 text-white hover:bg-sky-600
            disabled:opacity-50 disabled:cursor-not-allowed
            transition-colors
          `}
        >
          {loading ? (
            <span className="flex items-center justify-center gap-2">
              <Spinner size="sm" className="text-white" />
              <span>Adding to canvas...</span>
            </span>
          ) : (
            config.actionText
          )}
        </button>

        <button
          onClick={onReject}
          disabled={loading}
          className={`
            ${typography.button} px-6 py-2.5 rounded
            border border-sand-200 hover:bg-paper-50
            disabled:opacity-50 disabled:cursor-not-allowed
            transition-colors
          `}
        >
          Cancel
        </button>
      </div>

      {/* Low Quality Help */}
      {quality < 4 && completeness.length > 0 && (
        <div className="space-y-2 p-3 bg-paper-50 rounded border-l-4 border-sky-500">
          <p className={`${typography.label} text-ink-900`}>
            To improve quality, consider including:
          </p>
          <ul className="space-y-1">
            {completeness.slice(0, 5).map((suggestion, i) => (
              <li key={i} className={`${typography.bodySmall} text-ink-900/70`}>
                • {suggestion}
              </li>
            ))}
          </ul>
        </div>
      )}
    </div>
  )
}<|MERGE_RESOLUTION|>--- conflicted
+++ resolved
@@ -1,10 +1,6 @@
 import { useMemo } from 'react'
-import { ReactFlow, Background, BackgroundVariant } from '@xyflow/react'
 import { AlertCircle, CheckCircle, AlertTriangle, CloudOff } from 'lucide-react'
 import type { CEEDraftResponse } from '../../adapters/cee/types'
-import type { NodeType } from '../domain/nodes'
-import { nodeTypes } from '../nodes/registry'
-import { StyledEdge } from '../edges/StyledEdge'
 import { typography } from '../../styles/typography'
 import { Spinner } from '../../components/Spinner'
 import { generateTemplatePreview } from '../utils/templatePreview'
@@ -18,54 +14,6 @@
 }
 
 type DraftNode = CEEDraftResponse['nodes'][number]
-
-function normalizeDraftType(type: string | undefined): string {
-  return (type || '').toLowerCase()
-}
-
-<<<<<<< HEAD
-function mapDraftTypeToNodeType(type: string | undefined): NodeType {
-  const t = normalizeDraftType(type)
-  if (t === 'goal' || t === 'decision' || t === 'option' || t === 'factor' || t === 'risk' || t === 'outcome') {
-    return t
-  }
-  if (t === 'event') return 'risk'
-  return 'factor'
-=======
-function mapDraftTypeToNodeKind(type: string | undefined): NodeKind {
-  const t = normalizeDraftType(type)
-  if (t === 'goal') return 'goal'
-  if (t === 'decision') return 'decision'
-  if (t === 'option') return 'option'
-  if (t === 'outcome') return 'outcome'
-  if (t === 'risk') return 'risk'
-  if (t === 'event') return 'event'
-  if (t === 'factor') return 'event'
-  return 'decision'
->>>>>>> e2917318
-}
-
-function buildOutline(nodes: DraftNode[]) {
-  const goals = nodes.filter(n => normalizeDraftType(n.type) === 'goal')
-  const decisions = nodes.filter(n => normalizeDraftType(n.type) === 'decision')
-  const options = nodes.filter(n => normalizeDraftType(n.type) === 'option')
-  const outcomes = nodes.filter(n => normalizeDraftType(n.type) === 'outcome')
-  const factors = nodes.filter(n => {
-    const t = normalizeDraftType(n.type)
-    return t === 'risk' || t === 'factor' || t === 'event'
-  })
-  return { goals, decisions, options, outcomes, factors }
-}
-
-function formatOutlineList(nodes: DraftNode[], max: number): string {
-  if (!nodes.length) return 'Not identified yet'
-  if (nodes.length <= max) {
-    return nodes.map(n => n.label).join(', ')
-  }
-  const head = nodes.slice(0, max).map(n => n.label).join(', ')
-  const remaining = nodes.length - max
-  return `${head} (+${remaining} more)`
-}
 
 // Tailwind-safe quality config with static class names
 function getQualityConfig(quality: number) {
@@ -96,6 +44,44 @@
   }
 }
 
+function normalizeDraftType(type: string | undefined): string {
+  return (type || '').toLowerCase()
+}
+
+function mapDraftTypeToNodeKind(type: string | undefined): NodeKind {
+  const t = normalizeDraftType(type)
+  if (t === 'goal') return 'goal'
+  if (t === 'decision') return 'decision'
+  if (t === 'option') return 'option'
+  if (t === 'outcome') return 'outcome'
+  if (t === 'risk') return 'risk'
+  if (t === 'event') return 'event'
+  if (t === 'factor') return 'event'
+  return 'decision'
+}
+
+function buildOutline(nodes: DraftNode[]) {
+  const goals = nodes.filter(n => normalizeDraftType(n.type) === 'goal')
+  const decisions = nodes.filter(n => normalizeDraftType(n.type) === 'decision')
+  const options = nodes.filter(n => normalizeDraftType(n.type) === 'option')
+  const outcomes = nodes.filter(n => normalizeDraftType(n.type) === 'outcome')
+  const factors = nodes.filter(n => {
+    const t = normalizeDraftType(n.type)
+    return t === 'risk' || t === 'factor' || t === 'event'
+  })
+  return { goals, decisions, options, outcomes, factors }
+}
+
+function formatOutlineList(nodes: DraftNode[], max: number): string {
+  if (!nodes.length) return 'Not identified yet'
+  if (nodes.length <= max) {
+    return nodes.map(n => n.label).join(', ')
+  }
+  const head = nodes.slice(0, max).map(n => n.label).join(', ')
+  const remaining = nodes.length - max
+  return `${head} (+${remaining} more)`
+}
+
 export function DraftPreview({ draft, loading, onAccept, onReject }: DraftPreviewProps) {
   // Null-safe derived values - prevent crashes when draft is missing or incomplete
   const nodes = draft?.nodes ?? []
@@ -107,64 +93,7 @@
   const config = useMemo(() => getQualityConfig(quality), [quality])
   const Icon = config.icon
 
-  const uncertainNodes = useMemo(
-    () => nodes.filter(n => n.uncertainty > 0.4),
-    [nodes]
-  )
-
   const outline = useMemo(() => buildOutline(nodes), [nodes])
-<<<<<<< HEAD
-  const edgeTypes = useMemo(() => ({ styled: StyledEdge as any }), [])
-  const defaultEdgeOptions = useMemo(() => ({ type: 'styled' as const, animated: false }), [])
-
-  const previewGraph = useMemo(() => {
-    if (!nodes.length) return null
-
-    // Simple goal-first column layout to roughly mirror the main canvas:
-    // Goals → Decisions → Options/Factors/Risks → Outcomes
-    const columnRowIndex: Record<number, number> = { 0: 0, 1: 0, 2: 0, 3: 0 }
-    const columnWidth = 220
-    const rowHeight = 110
-
-    const positionedNodes = nodes.map((n, index) => {
-      const nodeType = mapDraftTypeToNodeType(n.type)
-
-      let column = 2
-      if (nodeType === 'goal') column = 0
-      else if (nodeType === 'decision') column = 1
-      else if (nodeType === 'outcome') column = 3
-
-      const row = columnRowIndex[column] ?? 0
-      columnRowIndex[column] = row + 1
-
-      return {
-        id: n.id || String(index),
-        type: nodeType,
-        data: {
-          label: n.label,
-          type: nodeType,
-          ...(typeof n.uncertainty === 'number' ? { uncertainty: n.uncertainty } : {}),
-        },
-        position: {
-          x: column * columnWidth,
-          y: row * rowHeight,
-        },
-      }
-    })
-
-    const rfEdges = edges.map((e, index) => ({
-      id: `e-${index}`,
-      source: e.from,
-      target: e.to,
-      type: 'styled' as const,
-      data: {
-        weight: typeof e.weight === 'number' ? e.weight : 1,
-      },
-      animated: false,
-    }))
-
-    return { nodes: positionedNodes, edges: rfEdges }
-=======
 
   const previewUrl = useMemo(() => {
     if (!nodes.length) return null
@@ -186,7 +115,6 @@
     } catch {
       return null
     }
->>>>>>> e2917318
   }, [nodes, edges])
 
   // Empty/unavailable state - show friendly message instead of crashing
@@ -250,11 +178,11 @@
         </div>
 
         {/* Uncertain Nodes Warning */}
-        {uncertainNodes.length > 0 && (
+        {nodes.filter(n => n.uncertainty > 0.4).length > 0 && (
           <div className="flex items-start gap-2 p-2 bg-sun-50 rounded">
             <AlertTriangle className="w-4 h-4 text-sun-600 mt-0.5 flex-shrink-0" />
             <p className={`${typography.bodySmall} text-sun-800`}>
-              {uncertainNodes.length} node{uncertainNodes.length !== 1 ? 's' : ''} marked as uncertain
+              {nodes.filter(n => n.uncertainty > 0.4).length} node{nodes.filter(n => n.uncertainty > 0.4).length !== 1 ? 's' : ''} marked as uncertain
               (shown with dotted borders)
             </p>
           </div>
@@ -306,32 +234,12 @@
 
       {/* Mini Graph Preview */}
       <div className="relative border border-sand-200 rounded-lg p-3 bg-canvas-25 min-h-[200px] flex items-center justify-center">
-<<<<<<< HEAD
-        {previewGraph ? (
-          <div className="w-full h-[180px]">
-            <ReactFlow
-              nodes={previewGraph.nodes}
-              edges={previewGraph.edges}
-              nodeTypes={nodeTypes}
-              edgeTypes={edgeTypes}
-              defaultEdgeOptions={defaultEdgeOptions}
-              nodesDraggable={false}
-              panOnDrag={false}
-              zoomOnScroll={false}
-              zoomOnPinch={false}
-              fitView
-            >
-              <Background variant={BackgroundVariant.Dots} gap={16} size={1} />
-            </ReactFlow>
-          </div>
-=======
         {previewUrl ? (
           <img
             src={previewUrl}
             alt="Draft graph preview"
             className="max-w-full max-h-[180px] mx-auto"
           />
->>>>>>> e2917318
         ) : (
           <p className={`${typography.caption} text-ink-900/50 text-center py-8`}>
             Graph preview will appear on canvas
