import { useState, useRef, useEffect, useCallback } from 'react'
import { X, Paperclip, ChevronDown, Sparkles } from 'lucide-react'
import { useCEEDraft } from '../../hooks/useCEEDraft'
import { DraftPreview } from './DraftPreview'
import { DraftLoadingAnimation } from './DraftLoadingAnimation'
import { ErrorAlert } from '../../components/ErrorAlert'
import { useCanvasStore } from '../store'
import { typography } from '../../styles/typography'
import { CEEError } from '../../adapters/cee/client'
import { DraftGuidancePanel } from './DraftGuidancePanel'
import { RateLimitNotice } from './RateLimitNotice'
import { DEFAULT_EDGE_DATA, trimProvenance } from '../domain/edges'
import { Tooltip } from './Tooltip'

// Available AI models
const AI_MODELS = [
  { id: 'claude-sonnet', name: 'Claude Sonnet', description: 'Fast & capable' },
  { id: 'claude-opus', name: 'Claude Opus', description: 'Most powerful' },
  { id: 'claude-haiku', name: 'Claude Haiku', description: 'Fastest' },
] as const

type AIModelId = typeof AI_MODELS[number]['id']

/** Check if error indicates CEE service is unavailable */
function isCEEUnavailable(error: CEEError | Error): boolean {
  if (error instanceof CEEError) {
    // HTTP 404 (not found) or 503 (service unavailable)
    return error.status === 404 || error.status === 503
  }
  // Network-level failures (no HTTP status) - treat as service unavailable
  // These typically indicate the service is not reachable at all
  const message = error.message?.toLowerCase() ?? ''
  if (
    message.includes('failed to fetch') ||
    message.includes('network') ||
    message.includes('connection refused') ||
    message.includes('dns') ||
    message.includes('econnrefused')
  ) {
    return true
  }
  return false
}

/** Format CEE error for user-friendly display + debug info */
function formatCEEError(error: CEEError | Error): { message: string; debugInfo?: string; isUnavailable?: boolean } {
  if (error instanceof CEEError) {
    const debugParts = [`Message: ${error.message}`, `Status: ${error.status}`]
    if (error.correlationId) {
      debugParts.push(`Correlation ID: ${error.correlationId}`)
    }
    if (error.details) {
      try {
        const detailsString = typeof error.details === 'string'
          ? error.details
          : JSON.stringify(error.details, null, 2)
        debugParts.push(`Details: ${detailsString}`)
      } catch {
        // Ignore JSON stringify failures
      }
    }

    const debugInfo = debugParts.join('\n')

    // Check if service is unavailable (404/503)
    if (isCEEUnavailable(error)) {
      return {
        message: 'AI drafting is temporarily unavailable.',
        isUnavailable: true,
        debugInfo,
      }
    }

    // Map well-known backend error codes / messages to friendlier text
    const friendlyMessages: Record<string, string> = {
      'openai_response_invalid_schema': 'The AI service returned an unexpected response format. This is a temporary backend issue.',
      'Request timeout': 'The request took too long. The AI service may be starting up - please try again.',
      'Too Many Requests': 'Too many requests. Please wait a moment and try again.',
    }

    const rawDetails = error.details as any
    const reason = rawDetails?.reason ?? rawDetails?.details?.reason
    const code = rawDetails?.code ?? rawDetails?.details?.code

    let message = friendlyMessages[error.message] || error.message
    if (reason === 'empty_draft' || reason === 'empty_graph' || code === 'CEE_GRAPH_INVALID') {
      message = 'The AI assistant returned an empty draft for this description. Try adding more concrete context, factors, and relationships, then try again.'
    }

    return {
      message,
      debugInfo,
    }
  }

  // Check if non-CEEError is a network failure (treat as unavailable)
  if (isCEEUnavailable(error)) {
    return {
      message: 'AI drafting is temporarily unavailable.',
      isUnavailable: true,
    }
  }

  return { message: error.message }
}

export function DraftChat() {
  const [description, setDescription] = useState('')
  const [selectedModel, setSelectedModel] = useState<AIModelId>('claude-sonnet')
  const [showModelPicker, setShowModelPicker] = useState(false)
  const [attachedFiles, setAttachedFiles] = useState<File[]>([])
  const textareaRef = useRef<HTMLTextAreaElement>(null)
  const fileInputRef = useRef<HTMLInputElement>(null)
  const modelPickerRef = useRef<HTMLDivElement>(null)

  // State for auto-apply flow
  const [appliedNodeIds, setAppliedNodeIds] = useState<string[]>([])
  const [appliedEdgeIds, setAppliedEdgeIds] = useState<string[]>([])
  const [isOnCanvas, setIsOnCanvas] = useState(false)

  const {
    data: draft,
    loading,
    error,
    draft: generateDraft,
    guidance,
    retryAfterSeconds,
    reset,
  } = useCEEDraft()
  // React #185 FIX: Use individual selectors instead of destructuring from useCanvasStore()
  const showDraftChat = useCanvasStore(s => s.showDraftChat)
  const setShowDraftChat = useCanvasStore(s => s.setShowDraftChat)
  const pushHistory = useCanvasStore(s => s.pushHistory)
  const canvasNodes = useCanvasStore(s => s.nodes)
  const applyGuidedLayout = useCanvasStore(s => s.applyGuidedLayout)
  const resetCanvas = useCanvasStore(s => s.resetCanvas)

  // Auto-resize textarea based on content
  const adjustTextareaHeight = useCallback(() => {
    const textarea = textareaRef.current
    if (!textarea) return
    // Reset height to auto to get the correct scrollHeight
    textarea.style.height = 'auto'
    // Set to scrollHeight, capped at max height
    const maxHeight = 200
    const newHeight = Math.min(textarea.scrollHeight, maxHeight)
    textarea.style.height = `${newHeight}px`
  }, [])

  useEffect(() => {
    adjustTextareaHeight()
  }, [description, adjustTextareaHeight])

  // Close model picker when clicking outside
  useEffect(() => {
    const handleClickOutside = (event: MouseEvent) => {
      if (modelPickerRef.current && !modelPickerRef.current.contains(event.target as Node)) {
        setShowModelPicker(false)
      }
    }
    if (showModelPicker) {
      document.addEventListener('mousedown', handleClickOutside)
      return () => document.removeEventListener('mousedown', handleClickOutside)
    }
  }, [showModelPicker])

  // Handle file attachment
  const handleFileSelect = useCallback((event: React.ChangeEvent<HTMLInputElement>) => {
    const files = event.target.files
    if (files) {
      setAttachedFiles(prev => [...prev, ...Array.from(files)])
    }
    // Reset input so same file can be selected again
    event.target.value = ''
  }, [])

  const removeFile = useCallback((index: number) => {
    setAttachedFiles(prev => prev.filter((_, i) => i !== index))
  }, [])

<<<<<<< HEAD
  // Minimum characters required for CEE draft validation
  const MIN_CHARS = 30
  const trimmedDescription = description.trim()
  const charCount = trimmedDescription.length
  const isValidLength = charCount >= MIN_CHARS
  const charsRemaining = MIN_CHARS - charCount

=======
>>>>>>> 05d489cf
  const handleDraft = async () => {
    if (!trimmedDescription || !isValidLength) return

    // If there is already a graph on the canvas, confirm before clearing it
    const { nodes, edges } = useCanvasStore.getState()
    const hasExistingGraph = (nodes?.length ?? 0) > 0 || (edges?.length ?? 0) > 0

    if (hasExistingGraph) {
      const confirmed = window.confirm(
        'Drafting a new decision will clear your current decision model from the canvas. Start a new draft?'
      )

      if (!confirmed) {
        return
      }

      // resetCanvas also closes the Draft panel; immediately reopen it so the
      // user stays in the drafting flow while we generate the new model.
      resetCanvas()
      setShowDraftChat(true)
    }

    try {
      const result = await generateDraft(description)
      // Auto-apply the draft to canvas immediately
      if (result?.nodes?.length) {
        const { nodeIds, edgeIds } = applyDraftToCanvas(result)
        setAppliedNodeIds(nodeIds)
        setAppliedEdgeIds(edgeIds)
        setIsOnCanvas(true)
      }
    } catch (err) {
      console.error('Draft failed:', err)
    }
  }

  // Apply draft to canvas and return the IDs of added nodes/edges
  const applyDraftToCanvas = useCallback((draftData: typeof draft) => {
    // Null-safe: bail out if draft or nodes/edges are missing
    if (!draftData?.nodes?.length) return { nodeIds: [], edgeIds: [] }

    // Convert CEE nodes to canvas nodes
    const nodes = draftData.nodes.map((n: any) => ({
      id: n.id,
      type: n.type,
      position: { x: 0, y: 0 }, // Layout algorithm will position
      data: {
        label: n.label,
        uncertainty: n.uncertainty,
      },
    }))

    const edges = (draftData.edges ?? []).map((e: any, i: number) => {
      const id = typeof e.id === 'string' && e.id.trim().length > 0 ? e.id : `e-${i}`

      const weight =
        typeof e.weight === 'number'
          ? Math.max(0, Math.min(1, e.weight))
          : DEFAULT_EDGE_DATA.weight

      const confidence =
        typeof e.belief === 'number' ? Math.max(0, Math.min(1, e.belief)) : undefined

      let provenanceText: string | undefined
      if (typeof e.provenance === 'string' && e.provenance.trim().length > 0) {
        provenanceText = trimProvenance(e.provenance)
      } else if (e.provenance && typeof e.provenance === 'object') {
        const source = e.provenance.source ?? ''
        const quote = e.provenance.quote ?? ''
        const location = e.provenance.location ?? ''
        const combined = [source, quote, location].filter(Boolean).join(' • ')
        if (combined) {
          provenanceText = trimProvenance(combined)
        }
      }

      return {
        id,
        source: e.from,
        target: e.to,
        type: 'styled',
        data: {
          ...DEFAULT_EDGE_DATA,
          weight,
          pathType: 'bezier',
          confidence,
          provenance: provenanceText,
        },
      }
    })

    // Push current state to history, then append nodes/edges in a single transaction
    pushHistory()
    const state = useCanvasStore.getState()
    useCanvasStore.setState({
      nodes: [...state.nodes, ...nodes],
      edges: [...state.edges, ...edges],
    })
    // Always apply layout for AI drafts since all nodes start at (0,0)
    // This ensures proper positioning whether starting fresh or replacing an existing graph
    try {
      applyGuidedLayout()
    } catch (error) {
      console.error('[DraftChat] Guided layout failed after applying draft', error)
<<<<<<< HEAD
=======
    }

    return {
      nodeIds: nodes.map(n => n.id),
      edgeIds: edges.map(e => e.id),
>>>>>>> 05d489cf
    }
  }, [pushHistory, applyGuidedLayout])

<<<<<<< HEAD
    return {
      nodeIds: nodes.map(n => n.id),
      edgeIds: edges.map(e => e.id),
    }
  }, [pushHistory, applyGuidedLayout])

=======
>>>>>>> 05d489cf
  // Remove the applied draft from canvas
  const removeDraftFromCanvas = useCallback(() => {
    if (appliedNodeIds.length === 0 && appliedEdgeIds.length === 0) return

    pushHistory()
    const state = useCanvasStore.getState()
    useCanvasStore.setState({
      nodes: state.nodes.filter(n => !appliedNodeIds.includes(n.id)),
      edges: state.edges.filter(e => !appliedEdgeIds.includes(e.id)),
    })
    setIsOnCanvas(false)
  }, [appliedNodeIds, appliedEdgeIds, pushHistory])

  // Reinstate the draft to canvas
  const reinstateDraft = useCallback(() => {
    if (!draft) return
    const { nodeIds, edgeIds } = applyDraftToCanvas(draft)
    setAppliedNodeIds(nodeIds)
    setAppliedEdgeIds(edgeIds)
    setIsOnCanvas(true)
  }, [draft, applyDraftToCanvas])

  // Close the panel (keep current canvas state)
  const handleClose = useCallback(() => {
    reset()
    setAppliedNodeIds([])
    setAppliedEdgeIds([])
    setIsOnCanvas(false)
    setShowDraftChat(false)
  }, [reset, setShowDraftChat])

  // Legacy handlers for preview mode (kept for backward compatibility)
  const handleAccept = () => {
    // In auto-apply mode, this just closes the panel since graph is already applied
    handleClose()
  }

  const handleReject = () => {
    // Remove the graph if it's on canvas, then close
    if (isOnCanvas) {
      removeDraftFromCanvas()
    }
    handleClose()
  }

  const handleGuidanceQuestionClick = (question: string) => {
    setDescription((previous: string) => {
      const trimmed = previous.trim()
      if (!trimmed) {
        return question
      }
      return `${trimmed}\n\n${question}`
    })
  }

  // Don't render if panel is closed
  if (!showDraftChat) {
    return null
  }

  const selectedModelInfo = AI_MODELS.find(m => m.id === selectedModel) ?? AI_MODELS[0]

  return (
    <div
      className="fixed z-[2000] flex flex-col transition-all duration-300 ease-out"
      style={{
        // Position next to left sidebar (sidebar is at left: 12px with width ~52px)
        left: 'calc(12px + var(--leftsidebar-w, 52px) + 12px)',
        top: 'calc(var(--topbar-h) + 1rem)',
        bottom: 'calc(var(--bottombar-h, 0) + 1rem)',
        width: '400px',
        maxWidth: 'calc(100vw - 12px - var(--leftsidebar-w, 52px) - 48px)',
      }}
      role="dialog"
      aria-modal="true"
      aria-labelledby="draft-chat-title"
      aria-describedby="draft-chat-description"
    >
      {/* Panel container with slide animation */}
      <div className="flex flex-col h-full bg-white rounded-2xl border border-sand-200 shadow-xl overflow-hidden">
        {/* Header */}
        <div className="flex items-center justify-between px-4 py-3 border-b border-sand-100 bg-gradient-to-r from-sky-50 to-purple-50">
          <div className="flex items-center gap-2">
            <div className="w-8 h-8 rounded-lg bg-gradient-to-br from-sky-500 to-purple-500 flex items-center justify-center">
              <Sparkles className="w-4 h-4 text-white" />
            </div>
            <div>
              <h2 id="draft-chat-title" className={`${typography.label} text-ink-900`}>
                Olumi AI
              </h2>
              <p className="text-xs text-ink-500">Describe your decision to get started</p>
            </div>
          </div>
          <button
            onClick={() => setShowDraftChat(false)}
            className="p-1.5 rounded-lg text-ink-400 hover:text-ink-600 hover:bg-sand-100 transition-colors"
            aria-label="Close panel"
          >
            <X className="w-5 h-5" />
          </button>
        </div>

        {/* Scrollable content area */}
        <div className="flex-1 overflow-y-auto p-4 space-y-4">
          {/* Loading state - show animated visualization */}
          {loading && !draft && (
            <DraftLoadingAnimation />
          )}

          {!draft && !loading ? (
            <>
              {/* Guidance panel */}
              {guidance && (
                <DraftGuidancePanel
                  guidance={guidance}
                  onQuestionClick={handleGuidanceQuestionClick}
                />
              )}

              {/* Error handling */}
              {error && (() => {
                const formatted = formatCEEError(error)

                if (formatted.isUnavailable) {
                  return (
                    <div className="p-3 bg-sun-50 border border-sun-200 rounded-lg space-y-2" data-testid="cee-unavailable-banner">
                      <p className={`${typography.body} text-sun-800 font-medium`}>
                        {formatted.message}
                      </p>
                      <p className={`${typography.bodySmall} text-sun-700`}>
                        Build your model manually using:
                      </p>
                      <ul className={`${typography.bodySmall} text-sun-700 list-disc list-inside space-y-0.5`}>
                        <li><strong>+ Node</strong> button to add factors</li>
                        <li><strong>Templates</strong> drawer for pre-built models</li>
                        <li>Right-click canvas for quick-add menu</li>
                      </ul>
                      {formatted.debugInfo && (
                        <details className="mt-1">
                          <summary className={`${typography.caption} text-sun-700 cursor-pointer select-none`}>
                            Technical details
                          </summary>
                          <pre className={`${typography.caption} text-sun-700 font-mono text-xs mt-1 opacity-70 whitespace-pre-wrap break-all`}>
                            {formatted.debugInfo}
                          </pre>
                        </details>
                      )}
                    </div>
                  )
                }

                return (
                  <ErrorAlert
                    title="Draft failed"
                    message={formatted.message}
                    severity="error"
                    debugInfo={formatted.debugInfo}
                    action={{ label: 'Try again', onClick: handleDraft }}
                  />
                )
              })()}

              {retryAfterSeconds !== null && (
                <RateLimitNotice retryAfterSeconds={retryAfterSeconds} onRetry={handleDraft} />
              )}

              {/* Attached files preview */}
              {attachedFiles.length > 0 && (
                <div className="flex flex-wrap gap-2">
                  {attachedFiles.map((file, index) => (
                    <div
                      key={`${file.name}-${index}`}
                      className="flex items-center gap-1.5 px-2 py-1 bg-sand-50 border border-sand-200 rounded-lg text-xs"
                    >
                      <Paperclip className="w-3 h-3 text-ink-400" />
                      <span className="max-w-[120px] truncate text-ink-700">{file.name}</span>
                      <button
                        onClick={() => removeFile(index)}
                        className="p-0.5 hover:bg-sand-200 rounded"
                        aria-label={`Remove ${file.name}`}
                      >
                        <X className="w-3 h-3 text-ink-400" />
                      </button>
                    </div>
                  ))}
                </div>
              )}
            </>
          ) : null}

          {/* Draft preview - shown when draft is ready */}
          {draft && (
            <DraftPreview
              draft={draft}
              onAccept={handleAccept}
              onReject={handleReject}
              // Summary mode props for auto-apply flow
              mode="summary"
              isOnCanvas={isOnCanvas}
              onRemove={removeDraftFromCanvas}
              onReinstate={reinstateDraft}
              onClose={handleClose}
            />
          )}
        </div>

        {/* Input area - Claude-style */}
        {!draft && (
          <div className="border-t border-sand-100 p-3 bg-paper-25">
            {/* Model selector and file attachment row */}
            <div className="flex items-center justify-between mb-2">
              {/* Model picker */}
              <div className="relative" ref={modelPickerRef}>
                <button
                  onClick={() => setShowModelPicker(prev => !prev)}
                  className="flex items-center gap-1.5 px-2 py-1 text-xs text-ink-600 hover:bg-sand-100 rounded-lg transition-colors"
                >
                  <span className="font-medium">{selectedModelInfo.name}</span>
                  <ChevronDown className={`w-3 h-3 transition-transform ${showModelPicker ? 'rotate-180' : ''}`} />
                </button>

                {showModelPicker && (
                  <div className="absolute bottom-full left-0 mb-1 bg-white border border-sand-200 rounded-lg shadow-lg py-1 min-w-[180px] z-10">
                    {AI_MODELS.map(model => (
                      <button
                        key={model.id}
                        onClick={() => {
                          setSelectedModel(model.id)
                          setShowModelPicker(false)
                        }}
                        className={`w-full px-3 py-2 text-left hover:bg-sand-50 transition-colors ${
                          selectedModel === model.id ? 'bg-sky-50' : ''
                        }`}
                      >
                        <div className="text-sm font-medium text-ink-900">{model.name}</div>
                        <div className="text-xs text-ink-500">{model.description}</div>
                      </button>
                    ))}
                  </div>
                )}
              </div>

              {/* File attachment button */}
              <button
                onClick={() => fileInputRef.current?.click()}
                className="p-1.5 text-ink-400 hover:text-ink-600 hover:bg-sand-100 rounded-lg transition-colors"
                aria-label="Attach file"
              >
                <Paperclip className="w-4 h-4" />
              </button>
              <input
                ref={fileInputRef}
                type="file"
                multiple
                onChange={handleFileSelect}
                className="hidden"
                accept=".pdf,.doc,.docx,.txt,.csv,.xlsx,.xls"
              />
            </div>

            {/* Textarea with auto-expand */}
            <div className="relative">
              <textarea
                ref={textareaRef}
                value={description}
                onChange={(e) => setDescription(e.target.value)}
                onKeyDown={(e) => {
<<<<<<< HEAD
                  // Submit on Enter (without Shift) - only if valid length
                  if (e.key === 'Enter' && !e.shiftKey && isValidLength && !loading) {
=======
                  // Submit on Enter (without Shift)
                  if (e.key === 'Enter' && !e.shiftKey && description.trim() && !loading) {
>>>>>>> 05d489cf
                    e.preventDefault()
                    handleDraft()
                  }
                }}
                placeholder="Describe your decision... e.g., We're deciding whether to expand into the European market. Key factors include regulatory costs, market size, and competition..."
                className={`
                  ${typography.body} w-full p-3 pr-12 rounded-xl border border-sand-200
                  focus:border-sky-500 focus:ring-2 focus:ring-sky-500/20
                  resize-none overflow-hidden
                  placeholder:text-ink-400
                `}
                style={{ minHeight: '80px', maxHeight: '200px' }}
                rows={3}
              />

              {/* Send button */}
<<<<<<< HEAD
              <Tooltip content={isValidLength ? "Press Enter to send • Shift+Enter for new line" : `Need ${charsRemaining} more characters`} position="right">
                <button
                  onClick={handleDraft}
                  disabled={loading || !isValidLength}
                  className={`
                    absolute right-2 bottom-2 p-2 rounded-lg
                    ${isValidLength && !loading
=======
              <Tooltip content="Press Enter to send • Shift+Enter for new line" position="right">
                <button
                  onClick={handleDraft}
                  disabled={loading || !description.trim()}
                  className={`
                    absolute right-2 bottom-2 p-2 rounded-lg
                    ${description.trim() && !loading
>>>>>>> 05d489cf
                      ? 'bg-sky-500 text-white hover:bg-sky-600'
                      : 'bg-sand-100 text-ink-300 cursor-not-allowed'
                    }
                    transition-colors
                  `}
<<<<<<< HEAD
                  aria-label={isValidLength ? "Generate draft (Enter to send, Shift+Enter for new line)" : `Need ${charsRemaining} more characters to draft`}
=======
                  aria-label="Generate draft (Enter to send, Shift+Enter for new line)"
>>>>>>> 05d489cf
                >
                  {loading ? (
                    <div className="w-4 h-4 border-2 border-white/30 border-t-white rounded-full animate-spin" />
                  ) : (
                    <svg className="w-4 h-4" viewBox="0 0 24 24" fill="none" stroke="currentColor" strokeWidth="2">
                      <path d="M22 2L11 13M22 2l-7 20-4-9-9-4 20-7z" strokeLinecap="round" strokeLinejoin="round" />
                    </svg>
                  )}
                </button>
              </Tooltip>
            </div>
<<<<<<< HEAD

            {/* Character count and hint */}
            <div className="flex items-center justify-between mt-1.5 px-1">
              <span className={`text-xs ${charCount > 0 && !isValidLength ? 'text-sun-600' : 'text-ink-400'}`}>
                {charCount > 0 && !isValidLength ? (
                  <>Add {charsRemaining} more character{charsRemaining !== 1 ? 's' : ''} for better results</>
                ) : charCount === 0 ? (
                  'Tip: Include your goal, key factors, and constraints'
                ) : (
                  <span className="text-mint-600">✓ Ready to draft</span>
                )}
              </span>
              <span className={`text-xs tabular-nums ${isValidLength ? 'text-mint-600' : 'text-ink-400'}`}>
                {charCount}/{MIN_CHARS}+
              </span>
            </div>
=======
>>>>>>> 05d489cf
          </div>
        )}
      </div>
    </div>
  )
}<|MERGE_RESOLUTION|>--- conflicted
+++ resolved
@@ -178,18 +178,8 @@
     setAttachedFiles(prev => prev.filter((_, i) => i !== index))
   }, [])
 
-<<<<<<< HEAD
-  // Minimum characters required for CEE draft validation
-  const MIN_CHARS = 30
-  const trimmedDescription = description.trim()
-  const charCount = trimmedDescription.length
-  const isValidLength = charCount >= MIN_CHARS
-  const charsRemaining = MIN_CHARS - charCount
-
-=======
->>>>>>> 05d489cf
   const handleDraft = async () => {
-    if (!trimmedDescription || !isValidLength) return
+    if (!description.trim()) return
 
     // If there is already a graph on the canvas, confirm before clearing it
     const { nodes, edges } = useCanvasStore.getState()
@@ -292,26 +282,14 @@
       applyGuidedLayout()
     } catch (error) {
       console.error('[DraftChat] Guided layout failed after applying draft', error)
-<<<<<<< HEAD
-=======
     }
 
     return {
       nodeIds: nodes.map(n => n.id),
       edgeIds: edges.map(e => e.id),
->>>>>>> 05d489cf
     }
   }, [pushHistory, applyGuidedLayout])
 
-<<<<<<< HEAD
-    return {
-      nodeIds: nodes.map(n => n.id),
-      edgeIds: edges.map(e => e.id),
-    }
-  }, [pushHistory, applyGuidedLayout])
-
-=======
->>>>>>> 05d489cf
   // Remove the applied draft from canvas
   const removeDraftFromCanvas = useCallback(() => {
     if (appliedNodeIds.length === 0 && appliedEdgeIds.length === 0) return
@@ -579,13 +557,8 @@
                 value={description}
                 onChange={(e) => setDescription(e.target.value)}
                 onKeyDown={(e) => {
-<<<<<<< HEAD
-                  // Submit on Enter (without Shift) - only if valid length
-                  if (e.key === 'Enter' && !e.shiftKey && isValidLength && !loading) {
-=======
                   // Submit on Enter (without Shift)
                   if (e.key === 'Enter' && !e.shiftKey && description.trim() && !loading) {
->>>>>>> 05d489cf
                     e.preventDefault()
                     handleDraft()
                   }
@@ -602,15 +575,6 @@
               />
 
               {/* Send button */}
-<<<<<<< HEAD
-              <Tooltip content={isValidLength ? "Press Enter to send • Shift+Enter for new line" : `Need ${charsRemaining} more characters`} position="right">
-                <button
-                  onClick={handleDraft}
-                  disabled={loading || !isValidLength}
-                  className={`
-                    absolute right-2 bottom-2 p-2 rounded-lg
-                    ${isValidLength && !loading
-=======
               <Tooltip content="Press Enter to send • Shift+Enter for new line" position="right">
                 <button
                   onClick={handleDraft}
@@ -618,17 +582,12 @@
                   className={`
                     absolute right-2 bottom-2 p-2 rounded-lg
                     ${description.trim() && !loading
->>>>>>> 05d489cf
                       ? 'bg-sky-500 text-white hover:bg-sky-600'
                       : 'bg-sand-100 text-ink-300 cursor-not-allowed'
                     }
                     transition-colors
                   `}
-<<<<<<< HEAD
-                  aria-label={isValidLength ? "Generate draft (Enter to send, Shift+Enter for new line)" : `Need ${charsRemaining} more characters to draft`}
-=======
                   aria-label="Generate draft (Enter to send, Shift+Enter for new line)"
->>>>>>> 05d489cf
                 >
                   {loading ? (
                     <div className="w-4 h-4 border-2 border-white/30 border-t-white rounded-full animate-spin" />
@@ -640,25 +599,6 @@
                 </button>
               </Tooltip>
             </div>
-<<<<<<< HEAD
-
-            {/* Character count and hint */}
-            <div className="flex items-center justify-between mt-1.5 px-1">
-              <span className={`text-xs ${charCount > 0 && !isValidLength ? 'text-sun-600' : 'text-ink-400'}`}>
-                {charCount > 0 && !isValidLength ? (
-                  <>Add {charsRemaining} more character{charsRemaining !== 1 ? 's' : ''} for better results</>
-                ) : charCount === 0 ? (
-                  'Tip: Include your goal, key factors, and constraints'
-                ) : (
-                  <span className="text-mint-600">✓ Ready to draft</span>
-                )}
-              </span>
-              <span className={`text-xs tabular-nums ${isValidLength ? 'text-mint-600' : 'text-ink-400'}`}>
-                {charCount}/{MIN_CHARS}+
-              </span>
-            </div>
-=======
->>>>>>> 05d489cf
           </div>
         )}
       </div>
