import { useCallback, useEffect, useState, useMemo, useRef, lazy, Suspense } from 'react'
import { useLocation } from 'react-router-dom'
import { ReactFlow, ReactFlowProvider, MiniMap, Background, BackgroundVariant, type Connection, type NodeChange, type EdgeChange, useReactFlow } from '@xyflow/react'
import '@xyflow/react/dist/style.css'
// Note: shallow from 'zustand/shallow' was removed - causes infinite loops with Zustand v5
// Use individual selectors instead (see React #185 fix comment below)
import { useCanvasStore } from './store'
import { DEFAULT_EDGE_DATA } from './domain/edges'
import { parseRunHash } from './utils/shareLink'
import { nodeTypes } from './nodes/registry'
import { StyledEdge } from './edges/StyledEdge'
import { useKeyboardShortcuts } from './useKeyboardShortcuts'
import { loadState, saveState } from './persist'
import { ContextMenu } from './ContextMenu'
import { CanvasToolbar } from './CanvasToolbar'
import { LeftSidebar } from '../components/layout/LeftSidebar'
import { RightPanel } from '../components/layout/RightPanel'
import { AlignmentGuides } from './components/AlignmentGuides'
import { InspectorPopover } from './components/InspectorPopover'
import { InspectorModal } from './components/InspectorModal'
import { CommandPalette } from './components/CommandPalette'
import { ReconnectBanner } from './components/ReconnectBanner'
import { KeyboardLegend, useKeyboardLegend } from './help/KeyboardLegend'
// HelpMenu moved to TopBar dropdown - now using custom events
import { SettingsPanel } from './components/SettingsPanel'
import { useSettingsStore } from './settingsStore'
import { CanvasErrorBoundary } from './ErrorBoundary'
import { ToastProvider, useToast } from './ToastContext'
import { DiagnosticsOverlay } from './DiagnosticsOverlay'
import { ConfirmDialog } from './components/ConfirmDialog'
// ValidationChip removed - validation consolidated into OutputsDock panel
import { LayerProvider } from './components/LayerProvider'
import { RecoveryBanner } from './components/RecoveryBanner'
import { OnboardingOverlay } from './onboarding/OnboardingOverlay'
import { useOnboarding } from './onboarding/useOnboarding'
import { useCanvasKeyboardShortcuts } from './hooks/useCanvasKeyboardShortcuts'
import type { Blueprint } from '../templates/blueprints/types'
import { blueprintToGraph } from '../templates/mapper/blueprintToGraph'
import { InfluenceExplainer, useInfluenceExplainer } from '../components/assistants/InfluenceExplainer'
import { DraftChat } from './components/DraftChat'
import { CanvasEmptyState } from './components/CanvasEmptyState'
// N5: Code-split heavy panels with named chunks
const InspectorPanel = lazy(() => import(/* webpackChunkName: "inspector-panel" */ './panels/InspectorPanel').then(m => ({ default: m.InspectorPanel })))
import { useResultsRun } from './hooks/useResultsRun'
import { HighlightLayer } from './highlight/HighlightLayer'
import { registerFocusHelpers, unregisterFocusHelpers } from './utils/focusHelpers'
import { loadRuns } from './store/runHistory'
// HealthStatusBar removed - validation consolidated into OutputsDock panel
import { DegradedBanner } from './components/DegradedBanner'
import { LayoutProgressBanner } from './components/LayoutProgressBanner'
const IssuesPanel = lazy(() => import(/* webpackChunkName: "issues-panel" */ './panels/IssuesPanel').then(m => ({ default: m.IssuesPanel })))
const AIClarifierChat = lazy(() => import(/* webpackChunkName: "ai-clarifier" */ './panels/AIClarifierChat').then(m => ({ default: m.AIClarifierChat })))
import { NeedleMoversOverlay } from './components/NeedleMoversOverlay'
import { CoachingNudge } from '../components/coaching/CoachingNudge'
import { useCEECoaching } from './hooks/useCEECoaching'
import { DocumentsManager } from './components/DocumentsManager'
import { ProvenanceHubTab } from './components/ProvenanceHubTab'
import { RadialQuickAddMenu } from './components/RadialQuickAddMenu'
import { ConnectPrompt } from './components/ConnectPrompt'
import { ConnectivityChip } from './components/ConnectivityChip'
import { StatusChips } from './components/StatusChips'
// EdgeLabelToggle moved to CanvasToolbar for cleaner UI
import { LimitsPanel } from './components/LimitsPanel'
import { BottomSheet } from './components/BottomSheet'
import type { NodeType } from './domain/nodes'
import { InputsDock } from './components/InputsDock'
import { OutputsDock } from './components/OutputsDock'
import { isInputsOutputsEnabled, isCommandPaletteEnabled, isDegradedBannerEnabled, isOnboardingTourEnabled, pocFlags } from '../flags'
import { useEngineLimits } from './hooks/useEngineLimits'
import { useRunEligibilityCheck } from './hooks/useRunEligibilityCheck'

type CanvasDebugMode = 'normal' | 'blank' | 'no-reactflow' | 'rf-only' | 'rf-bare' | 'rf-minimal' | 'rf-empty' | 'rf-no-fitview' | 'rf-no-bg' | 'rf-store' | 'provider-only' | 'no-provider'

function getCanvasDebugMode(): CanvasDebugMode {
  if (typeof window === 'undefined') return 'normal'
  try {
    const url = new URL(window.location.href)
    // First check regular query params (for non-HashRouter URLs)
    let fromQuery = url.searchParams.get('canvasDebug')

    // HashRouter: query params are AFTER the hash, e.g. #/canvas?canvasDebug=blank
    // So we need to parse them from window.location.hash
    if (!fromQuery && window.location.hash) {
      const hash = window.location.hash
      const queryIndex = hash.indexOf('?')
      if (queryIndex !== -1) {
        const hashQuery = hash.slice(queryIndex + 1)
        const hashParams = new URLSearchParams(hashQuery)
        fromQuery = hashParams.get('canvasDebug')
      }
    }

    const fromStorage = window.localStorage ? window.localStorage.getItem('CANVAS_DEBUG_MODE') : null
    const raw = (fromQuery || fromStorage || '').toLowerCase()
    const validModes = ['blank', 'no-reactflow', 'rf-only', 'rf-bare', 'rf-minimal', 'rf-empty', 'rf-no-fitview', 'rf-no-bg', 'rf-store', 'provider-only', 'no-provider']
    if (validModes.includes(raw)) return raw as CanvasDebugMode
    return 'normal'
  } catch {
    return 'normal'
  }
}

function logCanvasBreadcrumb(message: string, data?: Record<string, any>) {
  if (typeof window === 'undefined') return
  try {
    const win = window as any
    win.__SAFE_DEBUG__ ||= { logs: [] }
    const debug = win.__SAFE_DEBUG__
    const logs = Array.isArray(debug.logs) ? debug.logs : null
    if (!logs || logs.length >= 2000) return
    logs.push({ t: Date.now(), m: `canvas:trace:${message}`, data })
    const mode = getCanvasDebugMode()
    if (mode !== 'normal' && typeof console !== 'undefined' && console.log) {
      // eslint-disable-next-line no-console
      console.log('[CANVAS TRACE]', message, data || {})
    }
  } catch {}
}

// Week 2 Layout Migration: New layout is NOW THE DEFAULT
// Old dock layout (InputsDock, OutputsDock, CanvasToolbar) is deprecated
// Set VITE_FEATURE_CONTEXT_BAR=0 to temporarily revert to old layout
// Note: pocFlags.contextBar requires VITE_POC_ONLY=1 or explicit opt-in
// So we hardcode true and only check for explicit opt-OUT
const USE_NEW_LAYOUT = (import.meta as any)?.env?.VITE_FEATURE_CONTEXT_BAR !== '0'

// Debug: Log layout mode once on module load
if (typeof window !== 'undefined') {
  console.log('[LAYOUT]', USE_NEW_LAYOUT ? 'NEW (canvas-first)' : 'OLD (docks)')
}

export interface BlueprintInsertResult {
  error?: string
}

export interface BlueprintEventBus {
  subscribe: (fn: (blueprint: Blueprint) => BlueprintInsertResult) => () => void
}

interface ReactFlowGraphProps {
  blueprintEventBus?: BlueprintEventBus
  onCanvasInteraction?: () => void
  enableGhostSuggestions?: boolean
}

function ReactFlowGraphInner({ blueprintEventBus, onCanvasInteraction, enableGhostSuggestions = false }: ReactFlowGraphProps) {
  // React #185 FIX: Use INDIVIDUAL selectors - NOT object + shallow
  //
  // ROOT CAUSE: In Zustand v5 with useSyncExternalStore, when a selector returns a
  // new object on every call (even with shallow comparison), it triggers infinite
  // re-render loops in production builds. This is because the selector function
  // `s => ({ ... })` creates a new object reference on every invocation.
  //
  // SOLUTION: Use individual selectors that return stable primitive/reference values.
  // Each selector returns the exact same reference as long as that specific state
  // slice hasn't changed.
  //
  // Evidence: rf-store debug mode crashed with object+shallow but works with individual selectors.
  const nodes = useCanvasStore(s => s.nodes)
  const edges = useCanvasStore(s => s.edges)
  const showResultsPanel = useCanvasStore(s => s.showResultsPanel)
  const showInspectorPanel = useCanvasStore(s => s.showInspectorPanel)
  const graphHealth = useCanvasStore(s => s.graphHealth)
  const showIssuesPanel = useCanvasStore(s => s.showIssuesPanel)
  const needleMovers = useCanvasStore(s => s.needleMovers)
  const documents = useCanvasStore(s => s.documents)
  const citations = useCanvasStore(s => s.citations)
  const showDocumentsDrawer = useCanvasStore(s => s.showDocumentsDrawer)
  const showProvenanceHub = useCanvasStore(s => s.showProvenanceHub)
  const provenanceRedactionEnabled = useCanvasStore(s => s.provenanceRedactionEnabled)
  const reconnecting = useCanvasStore(s => s.reconnecting)
  // Week 3: AI Clarifier
  const showAIClarifier = useCanvasStore(s => s.showAIClarifier)
  const setShowAIClarifier = useCanvasStore(s => s.setShowAIClarifier)

  // Week 3: AI Coaching
  const { activeNudge } = useCEECoaching()

  const { getViewport, setCenter, fitView, zoomIn, zoomOut } = useReactFlow()

  // Canvas control actions from store
  const undo = useCanvasStore(s => s.undo)
  const redo = useCanvasStore(s => s.redo)
  const canUndo = useCanvasStore(s => s.canUndo)
  const canRedo = useCanvasStore(s => s.canRedo)
  const resetCanvas = useCanvasStore(s => s.resetCanvas)
  const applyLayout = useCanvasStore(s => s.applyLayout)
  const pendingFitView = useCanvasStore(s => s.pendingFitView)
  const setPendingFitView = useCanvasStore(s => s.setPendingFitView)
  const debugMode: CanvasDebugMode = getCanvasDebugMode()

  // Handle pending fit view request (from AI graph insertion)
  useEffect(() => {
    if (pendingFitView) {
      // Small delay to allow layout to settle
      const timer = setTimeout(() => {
        fitView({ padding: 0.2, duration: 400 })
        setPendingFitView(false)
      }, 100)
      return () => clearTimeout(timer)
    }
  }, [pendingFitView, fitView, setPendingFitView])

  const HARD_ISOLATE_MINIMAL_CANVAS = false
  if (HARD_ISOLATE_MINIMAL_CANVAS) {
    return (
      <div
        style={{
          width: '100%',
          height: '100%',
          position: 'relative',
        }}
      >
        <div
          style={{
            position: 'absolute',
            top: 'var(--topbar-h)',
            bottom: 'var(--bottombar-h)',
            left: 0,
            right: 0,
          }}
        >
          <ReactFlow
            nodes={nodes}
            edges={edges}
            fitView
            minZoom={0.1}
            maxZoom={4}
          >
            <Background variant={BackgroundVariant.Dots} gap={20} />
          </ReactFlow>
        </div>
      </div>
    )
  }

  // Phase 3: Memoize heavy computations for performance
  const memoizedNodes = useMemo(() => nodes, [nodes])
  const memoizedEdges = useMemo(() => edges, [edges])

  // Actions are stable references - don't need shallow comparison
  const createNodeId = useCanvasStore(s => s.createNodeId)
  const createEdgeId = useCanvasStore(s => s.createEdgeId)
  const setShowResultsPanel = useCanvasStore(s => s.setShowResultsPanel)
  const setShowInspectorPanel = useCanvasStore(s => s.setShowInspectorPanel)

  // State declarations
  const [contextMenu, setContextMenu] = useState<{ x: number; y: number } | null>(null)
  const [draggingNodeIds, setDraggingNodeIds] = useState<Set<string>>(new Set())
  const [isDragging, setIsDragging] = useState(false)
  const [showCommandPalette, setShowCommandPalette] = useState(false)
  const [showFullInspector, setShowFullInspector] = useState(true)
  const [pendingBlueprint, setPendingBlueprint] = useState<Blueprint | null>(null)
  const [existingTemplate, setExistingTemplate] = useState<{ id: string; name: string } | null>(null)
  const { isOpen: isKeyboardLegendOpen, open: openKeyboardLegend, close: closeKeyboardLegend } = useKeyboardLegend()
  const { isOpen: isOnboardingOpen, open: openOnboarding, close: closeOnboarding } = useOnboarding()
  const onboardingEnabled = isOnboardingTourEnabled()
  const {
    shouldShow: shouldShowInfluenceExplainer,
    forceShow: isInfluenceExplainerForced,
    show: showInfluenceExplainer,
    hide: hideInfluenceExplainer
  } = useInfluenceExplainer()

  // Listen for help events from TopBar dropdown
  useEffect(() => {
    const handleShowOnboarding = () => openOnboarding()
    const handleShowKeyboard = () => openKeyboardLegend()
    const handleShowInfluence = () => showInfluenceExplainer()

    window.addEventListener('topbar:show-onboarding', handleShowOnboarding)
    window.addEventListener('topbar:show-keyboard-legend', handleShowKeyboard)
    window.addEventListener('topbar:show-influence-explainer', handleShowInfluence)

    return () => {
      window.removeEventListener('topbar:show-onboarding', handleShowOnboarding)
      window.removeEventListener('topbar:show-keyboard-legend', handleShowKeyboard)
      window.removeEventListener('topbar:show-influence-explainer', handleShowInfluence)
    }
  }, [openOnboarding, openKeyboardLegend, showInfluenceExplainer])

  // P0-7: Quick-add mode state
  const [quickAddMode, setQuickAddMode] = useState(false)
  const [radialMenuPosition, setRadialMenuPosition] = useState<{ x: number; y: number } | null>(null)
  const addNode = useCanvasStore(s => s.addNode)

  // Phase 3: Empty state actions
  // Use store selectors directly - Zustand actions are stable references
  const setShowDraftChat = useCanvasStore(s => s.setShowDraftChat)
  const openTemplatesPanel = useCanvasStore(s => s.openTemplatesPanel)

  // React #185 FIX: Selection state for inspector popover/modal
  const selectedNodeId = useCanvasStore(s => {
    const ids = s.selection.nodeIds
    if (ids.size !== 1) return null
    return ids.values().next().value ?? null
  })
  const selectedEdgeId = useCanvasStore(s => {
    const ids = s.selection.edgeIds
    if (ids.size !== 1) return null
    return ids.values().next().value ?? null
  })

  // Stable callbacks for CanvasEmptyState (React #185 prevention)
  const handleEmptyStateDraft = useCallback(() => setShowDraftChat(true), [setShowDraftChat])
  const handleEmptyStateTemplate = useCallback(() => openTemplatesPanel(), [openTemplatesPanel])

  // React #185 FIX: Memoize keyboard shortcut callbacks to prevent infinite re-render loops.
  // Without useCallback, new function references are created on every render,
  // causing useCanvasKeyboardShortcuts to re-run its effects.
  const handleToggleResults = useCallback(() => {
    // Cmd/Ctrl+3: ensure Results are visible in the Outputs dock.
    setShowResultsPanel(true)
  }, [setShowResultsPanel])

  const handleToggleInspector = useCallback(() => {
    const next = !useCanvasStore.getState().showInspectorPanel
    setShowInspectorPanel(next)
  }, [setShowInspectorPanel])

  // P0-8: Auto-connect state
  const [connectPrompt, setConnectPrompt] = useState<{
    newNodeId: string
    targetNodeId: string
    targetNodeLabel: string
    position: { x: number; y: number }
  } | null>(null)
  const addEdge = useCanvasStore(s => s.addEdge)
  const [showLimits, setShowLimits] = useState(false)
  const [showResetConfirm, setShowResetConfirm] = useState(false)


  // M4: Graph Health actions (graphHealth, showIssuesPanel state selected above)
  const setShowIssuesPanel = useCanvasStore(s => s.setShowIssuesPanel)
  const applyRepair = useCanvasStore(s => s.applyRepair)
  const applyAllRepairs = useCanvasStore(s => s.applyAllRepairs)

  // M5: Grounding & Provenance actions (documents, citations, etc. state selected above)
  const setShowDocumentsDrawer = useCanvasStore(s => s.setShowDocumentsDrawer)
  const setShowProvenanceHub = useCanvasStore(s => s.setShowProvenanceHub)
  const toggleProvenanceRedaction = useCanvasStore(s => s.toggleProvenanceRedaction)
  const addDocument = useCanvasStore(s => s.addDocument)

  // Results run hook
  const { run: runAnalysis } = useResultsRun()
  const inputsOutputsEnabled = isInputsOutputsEnabled()
  const dockLayoutEnabled = inputsOutputsEnabled && !USE_NEW_LAYOUT
  const paletteEnabled = isCommandPaletteEnabled()
  const degradedBannerEnabled = isDegradedBannerEnabled()
  useEngineLimits()
  const checkRunEligibility = useRunEligibilityCheck()

  useEffect(() => {
    if (!USE_NEW_LAYOUT || typeof document === 'undefined') return

    const root = document.documentElement
    const computed = getComputedStyle(root).getPropertyValue('--bottombar-h')
    const previous = root.style.getPropertyValue('--bottombar-h') || computed
    root.style.setProperty('--bottombar-h', '0px')

    return () => {
      root.style.setProperty('--bottombar-h', previous || '0px')
    }
  }, [])

  // SAFE_DEBUG: Lightweight instrumentation to detect render storms and state thrash in production.
  // Logs only the first 50 renders to window.__SAFE_DEBUG__.logs as 'canvas:render' entries.
  // This does not touch React state and is safe to remove once React 185 is resolved.
  if (typeof window !== 'undefined') {
    try {
      const win = window as any
      win.__SAFE_DEBUG__ ||= { logs: [] }
      const debug = win.__SAFE_DEBUG__
      debug.__canvas_render_count__ = (debug.__canvas_render_count__ || 0) + 1
      const renderCount = debug.__canvas_render_count__
      if (Array.isArray(debug.logs) && renderCount <= 50) {
        debug.logs.push({
          t: Date.now(),
          m: 'canvas:render',
          data: {
            count: renderCount,
            href: window.location.href,
            showResultsPanel,
            debugMode,
          },
        })
      }
    } catch {
      // Swallow debug logging errors
    }
  }

  // Diagnostics resume toast (B3)
  // REACT #185 DEBUG: Disabled to isolate root cause
  // useRunDiagnosticsToast()

  // E2E-only helper: when dock layout is OFF, auto-open the legacy documents drawer
  // so that documents flows remain testable without relying on shortcut ordering.
  useEffect(() => {
    if (debugMode !== 'normal') {
      logCanvasBreadcrumb('e2e-docs:skip', { debugMode, inputsOutputsEnabled })
      return
    }

    if (!inputsOutputsEnabled && typeof window !== 'undefined') {
      const win = window as any
      if (win.__E2E === '1') {
        setShowDocumentsDrawer(true)
        logCanvasBreadcrumb('e2e-docs:auto-open', { debugMode })
      }
    }
  }, [inputsOutputsEnabled, setShowDocumentsDrawer, debugMode])

  // Autosave hook - saves graph every 30s when dirty
  // REACT #185 DEBUG: Disabled to isolate root cause
  // useAutosave()

  // P1 Polish: Cross-tab sync for edge label mode
  // REACT #185 DEBUG: Disabled to isolate root cause
  // useEffect(() => {
  //   return useEdgeLabelModeSync()
  // }, [])

  // Auto-open behaviour for Results is now handled by OutputsDock based on results.status.

  const handleSelectionChange = useCallback((params: { nodes: any[]; edges: any[] }) => {
    useCanvasStore.getState().onSelectionChange(params)
  }, [])

  // reconnecting state is selected at the top of this component
  const completeReconnect = useCanvasStore(s => s.completeReconnect)
  const { showToast } = useToast()
  const handleQuickAddClick = useCallback(() => {
    setQuickAddMode(true)
    setRadialMenuPosition(null)
    showToast('Quick-add mode enabled. Click canvas to add nodes.', 'info')
  }, [showToast])
  const handleOpenCompare = useCallback(() => {
    // Check if we have runs to compare (need at least 2)
    // Use loadRuns() which reads from localStorage (store.runHistory doesn't exist)
    const runs = loadRuns()
    if (runs.length < 2) {
      showToast('Need at least 2 analysis runs to compare. Run analysis first.', 'info')
      return
    }

    // Open results panel in compare mode
    const store = useCanvasStore.getState()
    store.setShowResultsPanel(true)
    store.setShowComparePanel(true)
  }, [showToast])
  const resultsLoadHistorical = useCanvasStore(s => s.resultsLoadHistorical)

  // v1.2: Share link resolver - load run from localStorage when ?run=hash is present
  // Uses useLocation to detect route changes and hashchange listener for direct navigation
  const location = useLocation()

  // React #185 FIX: Track which share-link hash has been applied this session.
  // This prevents re-triggering resultsLoadHistorical + setShowResultsPanel
  // on every re-render when the URL contains a run parameter.
  const appliedShareHashRef = useRef<string | null>(null)
  const validationTimerRef = useRef<ReturnType<typeof setTimeout> | null>(null)

  useEffect(() => {
    const resolveShareLink = () => {
      // Parse URL using robust parser (handles both sha256: prefix and plain hex)
      const fullUrl = window.location.href
      const runHash = parseRunHash(fullUrl)

      // SAFE_DEBUG: Log share-link resolution attempts (capped) to help diagnose URL-driven loops.
      try {
        const win = window as any
        win.__SAFE_DEBUG__ ||= { logs: [] }
        const debug = win.__SAFE_DEBUG__
        debug.__canvas_share_resolve_count__ = (debug.__canvas_share_resolve_count__ || 0) + 1
        const resolveCount = debug.__canvas_share_resolve_count__
        if (Array.isArray(debug.logs) && resolveCount <= 20) {
          debug.logs.push({
            t: Date.now(),
            m: 'canvas:share:resolve',
            data: {
              count: resolveCount,
              hasRunParam: Boolean(runHash),
              href: fullUrl,
              alreadyApplied: appliedShareHashRef.current === runHash,
            },
          })
        }
      } catch {
        // Swallow debug logging errors
      }

      if (!runHash) {
        return // No run parameter in URL
      }

      // React #185 FIX: Skip if we've already applied this hash this session.
      // This prevents the infinite loop: effect → setState → render → effect.
      if (appliedShareHashRef.current === runHash) {
        if (import.meta.env.DEV) {
          console.log('[ReactFlowGraph] Share link already applied, skipping:', runHash.slice(0, 8))
        }
        return
      }

      if (import.meta.env.DEV) {
        console.log('[ReactFlowGraph] Share link detected, loading run:', runHash.slice(0, 8))
      }

      // Load all runs from localStorage (local-device only)
      const runs = loadRuns()

      // Find run by hash
      const run = runs.find(r => r.hash === runHash)

      if (run) {
        // Mark as applied BEFORE triggering state updates to prevent re-entry
        appliedShareHashRef.current = runHash

        // Load historical run into canvas
        resultsLoadHistorical(run)

        // React #185 FIX: Only open Results panel if not already open.
        // This guards against unnecessary state updates that could trigger re-renders.
        if (!useCanvasStore.getState().showResultsPanel) {
          setShowResultsPanel(true)
        }

        if (import.meta.env.DEV) {
          console.log('[ReactFlowGraph] Run loaded successfully:', run.summary)
        }
      } else {
        // Run not found - still mark hash as "processed" to avoid repeated toasts
        appliedShareHashRef.current = runHash

        // Run not found in localStorage
        console.warn('[ReactFlowGraph] Shared run not found in history:', runHash)

        // Show user-friendly toast notification (local-only scope explicit)
        showToast(
          `Run not found. This link can only be opened on the device it was created on.`,
          'warning'
        )

        if (import.meta.env.DEV) {
          console.log('[ReactFlowGraph] Run not found in local history.')
        }
      }
    }

    // Resolve on mount and when location changes
    resolveShareLink()

    // Also listen for hashchange events (fallback for direct hash manipulation)
    const handleHashChange = () => {
      // React #185 FIX: Clear the applied hash ref when URL actually changes
      // so a new share link can be applied.
      const newHash = parseRunHash(window.location.href)
      if (newHash !== appliedShareHashRef.current) {
        appliedShareHashRef.current = null
      }
      if (import.meta.env.DEV) {
        console.log('[ReactFlowGraph] Hash changed, re-resolving share link')
      }
      resolveShareLink()
    }

    window.addEventListener('hashchange', handleHashChange, { passive: true })

    return () => {
      window.removeEventListener('hashchange', handleHashChange)
    }
    // eslint-disable-next-line react-hooks/exhaustive-deps
  }, [location.hash, location.search])  // Re-run when hash or search params change

  // M4: Graph Health validation lifecycle (debounced)
  // REACT #185 FIX: Re-enabled with stable dependencies (lengths instead of arrays)
  const validateGraph = useCanvasStore(s => s.validateGraph)

  // Validate on mount (initial load)
  useEffect(() => {
    validateGraph()

    // Cleanup timer on unmount
    return () => {
      if (validationTimerRef.current) {
        clearTimeout(validationTimerRef.current)
      }
    }
    // eslint-disable-next-line react-hooks/exhaustive-deps
  }, []) // Only run on mount

  // Stable dependencies for graph changes - use lengths to avoid array reference issues
  const nodeCount = nodes.length
  const edgeCount = edges.length

  // Debounced validation on graph changes
  useEffect(() => {
    // Clear existing timer
    if (validationTimerRef.current) {
      clearTimeout(validationTimerRef.current)
    }

    // Debounce validation by 500ms after graph changes
    validationTimerRef.current = setTimeout(() => {
      validateGraph()
    }, 500)

    return () => {
      if (validationTimerRef.current) {
        clearTimeout(validationTimerRef.current)
      }
    }
  }, [nodeCount, edgeCount, validateGraph])

  const handleNodeClick = useCallback((_: any, node: any) => {
    // Close Templates panel when interacting with canvas
    onCanvasInteraction?.()

    if (reconnecting) {
      completeReconnect(node.id)
      showToast('Connector updated — press ⌘Z to undo.', 'success')
    }
  }, [reconnecting, completeReconnect, showToast, onCanvasInteraction])

  const handleEdgeClick = useCallback(() => {
    // Close Templates panel when clicking an edge
    onCanvasInteraction?.()
  }, [onCanvasInteraction])

  // Double-click handlers for opening full inspector modal
  const handleNodeDoubleClick = useCallback(() => {
    setShowFullInspector(true)
  }, [])

  const handleEdgeDoubleClick = useCallback(() => {
    setShowFullInspector(true)
  }, [])

  // Focus node handler (for Alt+V validation cycling and Results panel drivers)
  const handleFocusNode = useCallback((nodeId: string) => {
    const store = useCanvasStore.getState()
    const targetNode = store.nodes.find(n => n.id === nodeId)

    if (!targetNode) return

    // Select node WITHOUT pushing to history (navigation-only, not structural change)
    store.selectNodeWithoutHistory(nodeId)

    // Center viewport on the node with smooth animation
    const viewport = getViewport()
    setCenter(targetNode.position.x, targetNode.position.y, {
      zoom: viewport.zoom,
      duration: 300
    })
  }, [getViewport, setCenter])

  // Focus edge handler (for Results panel drivers)
  const handleFocusEdge = useCallback((edgeId: string) => {
    const store = useCanvasStore.getState()
    const targetEdge = store.edges.find(e => e.id === edgeId)

    if (!targetEdge) return

    // Find source and target nodes
    const sourceNode = store.nodes.find(n => n.id === targetEdge.source)
    const targetNode = store.nodes.find(n => n.id === targetEdge.target)

    if (!sourceNode || !targetNode) return

    // Calculate midpoint between source and target
    const midX = (sourceNode.position.x + targetNode.position.x) / 2
    const midY = (sourceNode.position.y + targetNode.position.y) / 2

    // Select edge (not in history, just for visual feedback)
    useCanvasStore.setState({
      edges: store.edges.map(e => ({
        ...e,
        selected: e.id === edgeId
      }))
    })

    // Center viewport on edge midpoint with smooth animation
    const viewport = getViewport()
    setCenter(midX, midY, {
      zoom: viewport.zoom,
      duration: 300,
    })
  }, [getViewport, setCenter])

  // Register focus helpers for external use (Results panel)
  useEffect(() => {
    registerFocusHelpers(handleFocusNode, handleFocusEdge)
    return () => unregisterFocusHelpers()
  }, [handleFocusNode, handleFocusEdge])

  // Run simulation handler with shared eligibility gating
  const handleRunSimulation = useCallback(async () => {
    const eligibility = checkRunEligibility()
    if (!eligibility.canRun) {
      // Toast already shown by checkRunEligibility
      return
    }

    // Get latest state for graph data
    const { nodes, edges, outcomeNodeId } = useCanvasStore.getState()

    // Additional validation: Check for empty graph
    if (nodes.length === 0) {
      showToast('Add at least one node before running analysis.', 'warning')
      return
    }

    // Check for disconnected graph (nodes without any edges)
    if (nodes.length > 1 && edges.length === 0) {
      showToast('Connect your nodes with edges before running analysis.', 'warning')
      return
    }

    // Open Results panel before running
    setShowResultsPanel(true)

    try {
      // Run analysis with canvas graph
      await runAnalysis({
        template_id: 'canvas-graph',
        seed: 1337,
        graph: { nodes, edges },
        outcome_node: outcomeNodeId || undefined,
      })
    } catch (err: any) {
      console.error('[ReactFlowGraph] Run analysis failed:', err)
      showToast(err?.message || 'Analysis failed. Please try again.', 'error')
    }
  }, [checkRunEligibility, runAnalysis, setShowResultsPanel, showToast])

  // M4: Health panel handlers
  const handleFixIssue = useCallback(async (issue: any) => {
    await applyRepair(issue.id)
    showToast('Issue fixed — graph updated', 'success')
  }, [applyRepair, showToast])

  const handleQuickFixAll = useCallback(async () => {
    await applyAllRepairs()
    showToast('All fixable issues resolved', 'success')
  }, [applyAllRepairs, showToast])

  // M5: Documents handlers
  const handleUploadDocuments = useCallback(async (files: File[]) => {
    try {
      let uploadedCount = 0
      for (const file of files) {
        try {
          const content = await file.text()
          const type = file.name.endsWith('.pdf') ? 'pdf' :
                       file.name.endsWith('.txt') ? 'txt' :
                       file.name.endsWith('.md') ? 'md' :
                       file.name.endsWith('.csv') ? 'csv' : 'txt'

          addDocument({
            name: file.name,
            type: type as any,
            content,
            size: file.size
          })
          uploadedCount++
        } catch (fileErr) {
          // Show specific error for this file
          const message = fileErr instanceof Error ? fileErr.message : 'Failed to upload document'
          showToast(`${file.name}: ${message}`, 'error')
        }
      }
      if (uploadedCount > 0) {
        showToast(`${uploadedCount} document${uploadedCount > 1 ? 's' : ''} uploaded`, 'success')
      }
    } catch (err) {
      showToast('Failed to upload documents', 'error')
    }
  }, [addDocument, showToast])

  const handleDeleteDocument = useCallback((_documentId: string, doc?: any) => {
    const name = doc?.name ?? 'Document'
    showToast(`${name} removed`, 'success')
  }, [showToast])

  const showDocuments = useCallback(() => {
    if (dockLayoutEnabled) {
      if (typeof document === 'undefined') return

      const dock = document.querySelector('[data-testid="inputs-dock"]') as HTMLElement | null
      if (!dock) return

      const toggleButton = dock.querySelector('[data-testid="inputs-dock-toggle"]') as HTMLButtonElement | null
      if (toggleButton && toggleButton.getAttribute('aria-label')?.includes('Expand')) {
        toggleButton.click()
      }

      const documentsTab = dock.querySelector('[data-testid="inputs-dock-tab-documents"]') as HTMLButtonElement | null
      if (documentsTab) {
        documentsTab.click()
      }

      // Focus the documents panel body for keyboard users
      requestAnimationFrame(() => {
        const panel = document.querySelector('[data-testid="documents-panel"]') as HTMLElement | null
        panel?.focus()
      })

      return
    }

    // Legacy drawer path: ensure drawer is open and focus it
    if (!useCanvasStore.getState().showDocumentsDrawer) {
      setShowDocumentsDrawer(true)
    }

    requestAnimationFrame(() => {
      if (typeof document === 'undefined') return
      const drawer = document.querySelector('[data-testid="documents-drawer"]') as HTMLElement | null
      drawer?.focus()
    })
  }, [dockLayoutEnabled, setShowDocumentsDrawer])

  // Setup keyboard shortcuts (P, Alt+V, Cmd/Ctrl+Enter, Cmd/Ctrl+3, Cmd/Ctrl+I, Cmd/Ctrl+D, ?)
  useCanvasKeyboardShortcuts({
    onFocusNode: handleFocusNode,
    onRunSimulation: handleRunSimulation,
    onToggleResults: handleToggleResults,
    onToggleInspector: handleToggleInspector,
    onToggleDocuments: showDocuments,
    onShowToast: showToast
  })

  // P0-7: Q key to toggle quick-add mode
  useEffect(() => {
    const handleKeyDown = (e: KeyboardEvent) => {
      if (e.key === 'q' && !e.metaKey && !e.ctrlKey && !e.altKey && !e.shiftKey) {
        e.preventDefault()
        setQuickAddMode(prev => !prev)
        setRadialMenuPosition(null) // Close menu if open
        if (!quickAddMode) {
          showToast('Quick-add mode enabled. Click canvas to add nodes.', 'info')
        }
      }
    }

    window.addEventListener('keydown', handleKeyDown)
    return () => window.removeEventListener('keydown', handleKeyDown)
  }, [quickAddMode, showToast])

  // P0-7: Handle pane click to show radial menu in quick-add mode
  const handlePaneClick = useCallback((event: React.MouseEvent) => {
    if (quickAddMode) {
      setRadialMenuPosition({ x: event.clientX, y: event.clientY })
    }
  }, [quickAddMode])

  // P0-7: Handle node type selection from radial menu
  const handleRadialMenuSelect = useCallback((nodeType: NodeType) => {
    if (radialMenuPosition) {
      const viewport = getViewport()
      // Convert screen coordinates to canvas coordinates
      const canvasX = (radialMenuPosition.x - viewport.x) / viewport.zoom
      const canvasY = (radialMenuPosition.y - viewport.y) / viewport.zoom

      // Get current node ID before adding (to identify new node)
      const state = useCanvasStore.getState()
      const beforeNodeCount = state.nodes.length

      addNode({ x: canvasX, y: canvasY }, nodeType)
      setRadialMenuPosition(null)
      showToast(`Added ${nodeType} node`, 'success')

      // P0-8: Check for nearby nodes within 300px
      setTimeout(() => {
        const newState = useCanvasStore.getState()
        if (newState.nodes.length > beforeNodeCount) {
          // Find the newly added node (last node)
          const newNode = newState.nodes[newState.nodes.length - 1]

          // Find nearby nodes within 300px
          const nearbyNodes = newState.nodes.filter(n => {
            if (n.id === newNode.id) return false
            const dx = n.position.x - newNode.position.x
            const dy = n.position.y - newNode.position.y
            const distance = Math.sqrt(dx * dx + dy * dy)
            return distance <= 300
          })

          if (nearbyNodes.length > 0) {
            // Show prompt for the closest node
            const closest = nearbyNodes.reduce((prev, curr) => {
              const prevDist = Math.sqrt(
                Math.pow(prev.position.x - newNode.position.x, 2) +
                Math.pow(prev.position.y - newNode.position.y, 2)
              )
              const currDist = Math.sqrt(
                Math.pow(curr.position.x - newNode.position.x, 2) +
                Math.pow(curr.position.y - newNode.position.y, 2)
              )
              return currDist < prevDist ? curr : prev
            })

            // Convert target node's canvas position to screen coordinates
            const viewport = getViewport()
            const screenX = closest.position.x * viewport.zoom + viewport.x
            const screenY = closest.position.y * viewport.zoom + viewport.y

            setConnectPrompt({
              newNodeId: newNode.id,
              targetNodeId: closest.id,
              targetNodeLabel: (closest.data as any)?.label || closest.id,
              position: { x: screenX, y: screenY }
            })
          }
        }
      }, 50) // Small delay to ensure node is added to store
    }
  }, [radialMenuPosition, getViewport, addNode, showToast])

  // P0-7: Cancel radial menu
  const handleRadialMenuCancel = useCallback(() => {
    setRadialMenuPosition(null)
  }, [])

  // P0-8: Confirm connection to nearby node
  const handleConfirmConnect = useCallback(() => {
    if (connectPrompt) {
      addEdge({
        source: connectPrompt.newNodeId,
        target: connectPrompt.targetNodeId,
        data: { ...DEFAULT_EDGE_DATA, weight: 0.5, belief: 0.5 }
      })
      showToast(`Connected to ${connectPrompt.targetNodeLabel}`, 'success')
      setConnectPrompt(null)
    }
  }, [connectPrompt, addEdge, showToast])

  // P0-8: Cancel connection prompt
  const handleCancelConnect = useCallback(() => {
    setConnectPrompt(null)
  }, [])

  // Blueprint insertion handler
  const insertBlueprint = useCallback((blueprint: Blueprint): { nodeIdMap: Map<string, string>; newNodes: any[]; newEdges: any[]; error?: string } => {
    // Transform to goal-first graph
    const graph = blueprintToGraph(blueprint)

    const viewport = getViewport()
    const centerX = -viewport.x + (window.innerWidth / 2) / viewport.zoom
    const centerY = -viewport.y + (window.innerHeight / 2) / viewport.zoom

    // Create ID mapping
    const nodeIdMap = new Map<string, string>()
    graph.nodes.forEach(node => {
      nodeIdMap.set(node.id, createNodeId())
    })

    // Calculate blueprint center
    const positions = graph.nodes.map(n => n.position || { x: 0, y: 0 })
    const minX = Math.min(...positions.map(p => p.x))
    const maxX = Math.max(...positions.map(p => p.x))
    const minY = Math.min(...positions.map(p => p.y))
    const maxY = Math.max(...positions.map(p => p.y))
    const blueprintCenterX = (minX + maxX) / 2
    const blueprintCenterY = (minY + maxY) / 2

    // Create nodes with correct types and template metadata
    const templateCreatedAt = new Date().toISOString()

    const newNodes = graph.nodes.map(node => {
      const pos = node.position || { x: 0, y: 0 }
      return {
        id: nodeIdMap.get(node.id)!,
        type: node.kind,
        position: {
          x: centerX + (pos.x - blueprintCenterX),
          y: centerY + (pos.y - blueprintCenterY)
        },
        data: {
          label: node.label,
          kind: node.kind,
          templateId: blueprint.id,
          templateName: blueprint.name,
          templateCreatedAt
        }
      }
    })

    // Create edges with v1.2 metadata (weight, belief, provenance)
    const newEdges = graph.edges.map(edge => {
      const pct = edge.probability != null ? Math.round(edge.probability * 100) : undefined
      const label = pct != null ? `${pct}%` : undefined
      const edgeId = createEdgeId()

      // Detect edge kind: influence network (has weight, no probability) vs decision tree (has probability)
      const isInfluenceEdge = edge.weight !== undefined && edge.probability === undefined
      const edgeKind = isInfluenceEdge ? 'influence-weight' as const : 'decision-probability' as const

      return {
        id: edgeId,
        type: 'styled',
        source: nodeIdMap.get(edge.from)!,
        target: nodeIdMap.get(edge.to)!,
        data: {
          ...DEFAULT_EDGE_DATA,
          kind: edgeKind,                                // Auto-detect influence vs probability edges
          weight: edge.weight ?? DEFAULT_EDGE_DATA.weight,
          label,
          confidence: edge.probability,
          belief: edge.belief ?? edge.probability,      // v1.2: prefer belief, fallback to probability
          provenance: edge.provenance ?? 'template',    // v1.2: default to template source
          templateId: blueprint.id
        }
      }
    })

    // Batch update store - REPLACE existing graph, not merge
    // This matches the user expectation from "Start from Template" confirmation
    const store = useCanvasStore.getState()
    store.pushHistory()
    useCanvasStore.setState(() => ({
      nodes: newNodes,
      edges: newEdges
    }))

    showToast(`Started from "${blueprint.name}" template.`, 'success')

    // Return result object for caller to check
    return { nodeIdMap, newNodes, newEdges }
  }, [getViewport, createNodeId, createEdgeId, showToast])
  
  useEffect(() => {
    if (!blueprintEventBus) return

    const unsubscribe = blueprintEventBus.subscribe((blueprint: Blueprint) => {
      // Check for existing template
      const existingTemplateNode = nodes.find(n => n.data?.templateId)
      if (existingTemplateNode && existingTemplateNode.data) {
        setPendingBlueprint(blueprint)
        setExistingTemplate({
          id: String(existingTemplateNode.data.templateId || ''),
          name: String(existingTemplateNode.data.templateName || 'Existing flow')
        })
        return { error: 'Cannot insert: template already exists on canvas' }
      }

      // Sprint 2: Handle limit errors and return result
      const result = insertBlueprint(blueprint)
      if (result.error) {
        showToast(result.error, 'warning')
      }
      return result
    })

    return unsubscribe
  }, [blueprintEventBus, nodes, insertBlueprint])
  
  const handleConfirmReplace = useCallback(() => {
    if (!pendingBlueprint) return
    
    // Remove all nodes/edges from existing template
    const store = useCanvasStore.getState()
    store.pushHistory()
    
    const remainingNodes = nodes.filter(n => !n.data?.templateId)
    const remainingNodeIds = new Set(remainingNodes.map(n => n.id))
    const remainingEdges = edges.filter(e => 
      remainingNodeIds.has(e.source) && remainingNodeIds.has(e.target)
    )
    
    useCanvasStore.setState({
      nodes: remainingNodes,
      edges: remainingEdges
    })

    // Insert new blueprint (Sprint 2: Handle limit errors)
    const result = insertBlueprint(pendingBlueprint)
    if (result.error) {
      showToast(result.error, 'warning')
    }

    setPendingBlueprint(null)
    setExistingTemplate(null)
  }, [pendingBlueprint, nodes, edges, insertBlueprint])
  
  const handleCancelReplace = useCallback(() => {
    setPendingBlueprint(null)
    setExistingTemplate(null)
  }, [])
  
  const { showGrid, gridSize, snapToGrid, showAlignmentGuides, loadSettings } = useSettingsStore()
  const snapGridValue = useMemo<[number, number]>(() => [gridSize, gridSize], [gridSize])
  const edgeTypes = useMemo(() => ({ styled: StyledEdge as any }), [])
  const defaultEdgeOpts = useMemo(() => ({ type: 'styled' as const, animated: false }), [])
  const miniMapStyle = useMemo(() => ({ width: 120, height: 80 }), [])

  if (import.meta.env.DEV) {
    const renderCount = useRef(0)
    renderCount.current++
    if (renderCount.current > 100) console.warn('[ReactFlowGraph] Render storm detected')
  }

  useKeyboardShortcuts()

  useEffect(() => {
    // Always load visual/settings preferences (grid, snap, etc.)
    loadSettings()

    // In production, disable legacy canvas-storage graph persistence entirely.
    // This avoids loading potentially incompatible or corrupted graphs that
    // could trigger ReactFlow/React update loops on mount.
    if (import.meta.env.PROD) {
      if (typeof window !== 'undefined') {
        try {
          const win = window as any
          win.__SAFE_DEBUG__ ||= { logs: [] }
          const debug = win.__SAFE_DEBUG__
          const logs = Array.isArray(debug.logs) ? debug.logs : null
          if (logs && logs.length < 1000) {
            logs.push({
              t: Date.now(),
              m: 'canvas:persist:skip',
              data: { env: (import.meta as any)?.env?.MODE ?? 'production' }
            })
          }
        } catch {}
      }
      return
    }

    const loaded = loadState()
    if (loaded) {
      // P2: Use hydrateGraphSlice to avoid clobbering panels/results
      useCanvasStore.getState().hydrateGraphSlice({
        nodes: loaded.nodes,
        edges: loaded.edges
      })
    }
  }, [loadSettings])

  useEffect(() => {
    // Disable graph auto-persistence to localStorage in production to avoid
    // re-introducing bad or incompatible graph state. Dev keeps this enabled
    // for convenience while iterating on the editor.
    if (import.meta.env.PROD) return

    const unsubscribe = useCanvasStore.subscribe((state) =>
      saveState({ nodes: state.nodes, edges: state.edges })
    )
    return unsubscribe
  }, [])

  const handleNodesChange = useCallback((changes: NodeChange[]) => {
    useCanvasStore.getState().onNodesChange(changes)
  }, [])

  const handleEdgesChange = useCallback((changes: EdgeChange[]) => {
    useCanvasStore.getState().onEdgesChange(changes)
  }, [])

  const onConnect = useCallback((connection: Connection) => {
    useCanvasStore.getState().addEdge({ ...connection, data: DEFAULT_EDGE_DATA })
  }, [])

  const onPaneContextMenu = useCallback((event: React.MouseEvent | MouseEvent) => {
    event.preventDefault()
    setContextMenu({ x: event.clientX, y: event.clientY })
  }, [])

  const onNodeContextMenu = useCallback((event: React.MouseEvent | MouseEvent) => {
    event.preventDefault()
    setContextMenu({ x: event.clientX, y: event.clientY })
  }, [])

  const onNodeDragStart = useCallback((_: React.MouseEvent | MouseEvent, node: any) => {
    setDraggingNodeIds(prev => new Set([...prev, node.id]))
    setIsDragging(true)
  }, [])

  const onNodeDragStop = useCallback(() => {
    setDraggingNodeIds(new Set())
    setIsDragging(false)
  }, [])

  const handleCloseContextMenu = useCallback(() => setContextMenu(null), [])

  // Canvas debug mode: 'blank' short-circuits the full canvas UI so we can
  // quickly determine whether React 185 is coming from inside the canvas
  // subtree or elsewhere. When debugMode === 'blank', we render a minimal
  // placeholder instead of mounting ReactFlow and related hooks.
  if (debugMode === 'blank') {
    logCanvasBreadcrumb('mode:blank', {})
    return (
      <div
        style={{
          width: '100%',
          height: '100%',
          display: 'flex',
          alignItems: 'center',
          justifyContent: 'center',
          color: '#f87171',
          fontFamily: 'system-ui, -apple-system, BlinkMacSystemFont, sans-serif',
          fontSize: 14,
        }}
      >
        Canvas debug: BLANK MODE (canvas UI disabled)
      </div>
    )
  }

  // Canvas debug mode: 'rf-only' renders ReactFlow WITHOUT any handlers
  // to isolate whether the React #185 loop is in node/edge components
  // vs the event handlers (onNodesChange, onSelectionChange, etc.)
  if (debugMode === 'rf-only') {
    logCanvasBreadcrumb('mode:rf-only', {
      nodes: memoizedNodes.length,
      edges: memoizedEdges.length,
    })
    return (
      <div
        style={{
          width: '100%',
          height: '100%',
          position: 'relative',
        }}
      >
        <div
          style={{
            position: 'absolute',
            top: 'var(--topbar-h)',
            bottom: 'var(--bottombar-h)',
            left: 0,
            right: 0,
          }}
        >
          <ReactFlow
            nodes={memoizedNodes}
            edges={memoizedEdges}
            nodeTypes={nodeTypes}
            edgeTypes={edgeTypes}
            defaultEdgeOptions={defaultEdgeOpts}
            fitView
            minZoom={0.1}
            maxZoom={4}
            // NOTE: No handlers passed - this isolates whether the loop is in
            // node/edge components vs the handlers
          >
            <Background variant={showGrid ? BackgroundVariant.Dots : BackgroundVariant.Lines} gap={gridSize} />
            <MiniMap style={miniMapStyle} />
          </ReactFlow>
        </div>
        <div
          style={{
            position: 'absolute',
            top: 'calc(var(--topbar-h) + 8px)',
            left: '8px',
            padding: '4px 8px',
            background: 'rgba(251, 191, 36, 0.9)',
            color: '#78350f',
            borderRadius: '4px',
            fontSize: '11px',
            fontFamily: 'system-ui, -apple-system, BlinkMacSystemFont, sans-serif',
            fontWeight: 500,
            zIndex: 1000,
          }}
        >
          RF-ONLY MODE: ReactFlow without handlers (no toolbar/overlays)
        </div>
      </div>
    )
  }

  // Canvas debug mode: 'rf-bare' renders ReactFlow with completely empty
  // arrays and NO custom node/edge types. This isolates whether the loop
  // is in our custom components vs ReactFlow itself.
  if (debugMode === 'rf-bare') {
    logCanvasBreadcrumb('mode:rf-bare', {})
    return (
      <div
        style={{
          width: '100%',
          height: '100%',
          position: 'relative',
        }}
      >
        <div
          style={{
            position: 'absolute',
            top: 'var(--topbar-h)',
            bottom: 'var(--bottombar-h)',
            left: 0,
            right: 0,
          }}
        >
          <ReactFlow
            nodes={[]}
            edges={[]}
            fitView
            minZoom={0.1}
            maxZoom={4}
            // NOTE: No nodeTypes, edgeTypes, handlers - completely bare ReactFlow
          >
            <Background variant={BackgroundVariant.Dots} gap={20} />
          </ReactFlow>
        </div>
        <div
          style={{
            position: 'absolute',
            top: 'calc(var(--topbar-h) + 8px)',
            left: '8px',
            padding: '4px 8px',
            background: 'rgba(220, 38, 38, 0.9)',
            color: 'white',
            borderRadius: '4px',
            fontSize: '11px',
            fontFamily: 'system-ui, -apple-system, BlinkMacSystemFont, sans-serif',
            fontWeight: 500,
            zIndex: 1000,
          }}
        >
          RF-BARE MODE: Empty ReactFlow (no nodes/edges/types)
        </div>
      </div>
    )
  }

  return (
    <div
      style={{
        width: '100%',
        height: '100%',
        position: 'relative',
        cursor: quickAddMode ? 'crosshair' : undefined,
      }}
    >
      <div
        style={{
          position: 'absolute',
          top: 'var(--topbar-h)',
          bottom: dockLayoutEnabled ? 'var(--bottombar-h)' : 0,
          // New layout: offset for LeftSidebar (48px). Old layout: offset for InputsDock
          left: dockLayoutEnabled ? 'var(--dock-left-offset, 0rem)' : 'var(--leftsidebar-w, 48px)',
          right: dockLayoutEnabled ? 'var(--dock-right-offset, 0rem)' : 0,
        }}
      >
        {debugMode === 'no-reactflow' ? (
          (() => {
            logCanvasBreadcrumb('mode:no-reactflow', { nodes: memoizedNodes.length, edges: memoizedEdges.length })
            return (
              <div
                style={{
                  width: '100%',
                  height: '100%',
                  display: 'flex',
                  alignItems: 'center',
                  justifyContent: 'center',
                  border: '1px dashed var(--surface-border)',
                  color: '#4b5563',
                  fontFamily: 'system-ui, -apple-system, BlinkMacSystemFont, sans-serif',
                  fontSize: 13,
                  background: 'rgba(248, 250, 252, 0.85)',
                }}
              >
                Canvas debug: NO-REACTFLOW MODE (graph rendering disabled)
              </div>
            )
          })()
        ) : (
          <ReactFlow
            nodes={memoizedNodes}
            edges={memoizedEdges}
            onNodesChange={handleNodesChange}
            onEdgesChange={handleEdgesChange}
            onConnect={onConnect}
            onSelectionChange={handleSelectionChange}
            onNodeClick={handleNodeClick}
            onNodeDoubleClick={handleNodeDoubleClick}
            onEdgeClick={handleEdgeClick}
            onEdgeDoubleClick={handleEdgeDoubleClick}
            onPaneClick={handlePaneClick}
            onPaneContextMenu={onPaneContextMenu}
            onNodeContextMenu={onNodeContextMenu}
            onNodeDragStart={onNodeDragStart}
            onNodeDragStop={onNodeDragStop}
            nodeTypes={nodeTypes}
            edgeTypes={edgeTypes}
            defaultEdgeOptions={defaultEdgeOpts}
            snapToGrid={snapToGrid}
            snapGrid={snapGridValue}
            fitView
            minZoom={0.1}
            maxZoom={4}
          >
            <Background variant={showGrid ? BackgroundVariant.Dots : BackgroundVariant.Lines} gap={gridSize} />
            {/* TODO: Future enhancement - Add legend and interaction controls to MiniMap */}
            <MiniMap style={miniMapStyle} />
            <svg style={{ position: 'absolute', top: 0, left: 0 }}>
              <defs>
                {/* Arrowheads matching edge colors - original size (6x6), fixed regardless of stroke width */}
                <marker id="arrowhead-default" markerWidth="6" markerHeight="6" refX="5" refY="3" orient="auto">
                  <polygon points="0 0, 6 3, 0 6" fill="var(--surface-border)" />
                </marker>
                <marker id="arrowhead-selected" markerWidth="6" markerHeight="6" refX="5" refY="3" orient="auto">
                  <polygon points="0 0, 6 3, 0 6" fill="var(--info-500)" />
                </marker>
              </defs>
            </svg>
          </ReactFlow>
        )}
      </div>

      {/* Highlight layer for Results drivers (keyed off global showResultsPanel flag) */}
      <HighlightLayer isResultsOpen={showResultsPanel} />

      {/* Empty canvas state - shows helpful prompts when no nodes exist */}
      {/* Uses stable callbacks (handleEmptyStateDraft/handleEmptyStateTemplate) to prevent re-renders */}
      {nodes.length === 0 && debugMode === 'normal' && (
        <CanvasEmptyState
          onDraft={handleEmptyStateDraft}
          onTemplate={handleEmptyStateTemplate}
        />
      )}

      {showAlignmentGuides && isDragging && <AlignmentGuides nodes={nodes} draggingNodeIds={draggingNodeIds} isActive={isDragging} />}
      {contextMenu && <ContextMenu x={contextMenu.x} y={contextMenu.y} onClose={handleCloseContextMenu} />}
      {reconnecting && <ReconnectBanner />}

      {!USE_NEW_LAYOUT && <CanvasToolbar />}
      <LeftSidebar
        onAiClick={() => setShowDraftChat(true)}
        onAddNodeClick={handleQuickAddClick}
        onTemplatesClick={handleEmptyStateTemplate}
        onRunClick={handleRunSimulation}
        onCompareClick={handleOpenCompare}
        onEvidenceClick={() => setShowProvenanceHub(true)}
        onFitClick={() => fitView({ padding: 0.2, duration: 300 })}
        onHelpClick={openKeyboardLegend}
        // Canvas control actions (new)
        onUndoClick={undo}
        onRedoClick={redo}
        onResetClick={() => {
          if (nodes.length === 0 && edges.length === 0) {
            showToast('Canvas is already empty.', 'info')
            return
          }
          setShowResetConfirm(true)
        }}
        onZoomInClick={() => zoomIn({ duration: 200 })}
        onZoomOutClick={() => zoomOut({ duration: 200 })}
        onAutoArrangeClick={() => {
          if (nodes.length === 0) {
            showToast('No nodes to arrange.', 'info')
            return
          }
          applyLayout()
          showToast('Auto-arranged layout.', 'success')
        }}
        onExportClick={() => {
          // Export and download as JSON file
          const state = useCanvasStore.getState()
          const json = state.exportLocal()

          // Create blob and trigger download
          const blob = new Blob([json], { type: 'application/json' })
          const url = URL.createObjectURL(blob)
          const a = document.createElement('a')
          a.href = url
          a.download = `decision-graph-${new Date().toISOString().slice(0, 10)}.json`
          document.body.appendChild(a)
          a.click()
          document.body.removeChild(a)
          URL.revokeObjectURL(url)

          showToast('Canvas exported and downloaded.', 'success')
        }}
        canUndo={canUndo()}
        canRedo={canRedo()}
      />
      {/* Status badges - positioned in bottom-left to avoid dock tabs */}
      <div
        className="absolute z-[1200] flex flex-row items-center gap-2"
        style={{
          bottom: 'calc(var(--bottombar-h, 3rem) + 1rem)',
          left: dockLayoutEnabled ? 'calc(var(--dock-left-offset, 0rem) + 1rem)' : '1rem',
        }}
      >
        <ConnectivityChip />
        <StatusChips
          currentNodes={nodes.length}
          currentEdges={edges.length}
          onClick={() => setShowLimits(true)}
        />
      </div>
<<<<<<< HEAD
      {/* Influence Explainer - shown when triggered from TopBar dropdown */}
      {shouldShowInfluenceExplainer && (
        <div
          className="absolute z-[1200] flex flex-col items-end gap-3"
          style={{
            top: 'calc(var(--topbar-h, 0px) + 1rem)',
            right: dockLayoutEnabled ? 'calc(var(--dock-right-offset, 0rem) + 1rem)' : '1rem',
          }}
        >
          <InfluenceExplainer forceShow={isInfluenceExplainerForced} onDismiss={hideInfluenceExplainer} compact />
        </div>
      )}
=======
>>>>>>> e470e32d
      {!showFullInspector && (
        <InspectorPopover onExpandToFull={() => setShowFullInspector(true)} />
      )}
      {showFullInspector && (
        <InspectorModal
          nodeId={selectedNodeId}
          edgeId={selectedEdgeId}
          onClose={() => setShowFullInspector(false)}
        />
      )}
      <SettingsPanel />
      <DiagnosticsOverlay />
      {/* ValidationChip removed - consolidated into OutputsDock */}
      <RecoveryBanner />
      <LayoutProgressBanner />

      {/* M4: Graph Health UI - HealthStatusBar removed, consolidated into OutputsDock */}
      {needleMovers.length > 0 && (
        <NeedleMoversOverlay
          movers={needleMovers}
          onFocusNode={handleFocusNode}
        />
      )}

      {paletteEnabled && showCommandPalette && (
        <CommandPalette
          isOpen={showCommandPalette}
          onClose={() => setShowCommandPalette(false)}
          onOpenInspector={() => setShowInspectorPanel(true)}
        />
      )}
      {degradedBannerEnabled && <DegradedBanner />}
      <KeyboardLegend isOpen={isKeyboardLegendOpen} onClose={closeKeyboardLegend} />
      {showInspectorPanel && (
        <Suspense fallback={<div className="fixed inset-0 flex items-center justify-center bg-black/20"><div className="text-sm text-white">Loading...</div></div>}>
          <InspectorPanel isOpen={showInspectorPanel} onClose={() => setShowInspectorPanel(false)} />
        </Suspense>
      )}
      {showIssuesPanel && graphHealth && (
        <Suspense fallback={<div className="fixed inset-0 flex items-center justify-center bg-black/20"><div className="text-sm text-white">Loading...</div></div>}>
          <IssuesPanel
            issues={graphHealth.issues}
            onFixIssue={handleFixIssue}
            onClose={() => setShowIssuesPanel(false)}
          />
        </Suspense>
      )}

      {/* M5: Documents drawer (left side). When inputs/outputs layout is enabled, the
          DocumentsManager is rendered inside the InputsDock instead of this drawer. */}
      {!dockLayoutEnabled && showDocumentsDrawer && (
        <div
          className="fixed left-0 w-96 bg-white border-r border-gray-200 shadow-panel overflow-hidden"
          style={{ zIndex: 2000, top: 'var(--topbar-h)', bottom: 'var(--bottombar-h)' }}
          data-testid="documents-drawer"
          tabIndex={-1}
        >
          <div className="flex items-center justify-between px-4 py-3 border-b border-gray-200">
            <h2 className="font-semibold text-gray-900">Documents</h2>
            <button
              onClick={() => setShowDocumentsDrawer(false)}
              className="p-1 hover:bg-gray-100 rounded"
              aria-label="Close documents drawer"
            >
              ✕
            </button>
          </div>
          <div className="h-full">
            <DocumentsManager
              onUpload={handleUploadDocuments}
              onDelete={handleDeleteDocument}
            />
          </div>
        </div>
      )}

      {/* M5: Provenance Hub panel (right side) */}
      {showProvenanceHub && (
        <RightPanel
          width="32rem"
          title="Provenance Hub"
          onClose={() => setShowProvenanceHub(false)}
        >
          <ProvenanceHubTab
            citations={citations}
            documents={documents}
            redactionEnabled={provenanceRedactionEnabled}
            onToggleRedaction={toggleProvenanceRedaction}
            onFocusNode={handleFocusNode}
          />
        </RightPanel>
      )}

      {/* Week 3: AI Clarifier panel */}
      {showAIClarifier && (
        <RightPanel
          width="400px"
          title="Olumi AI"
          onClose={() => setShowAIClarifier(false)}
        >
          <Suspense fallback={<div className="flex items-center justify-center p-8"><div className="text-sm text-gray-500">Loading...</div></div>}>
            <AIClarifierChat />
          </Suspense>
        </RightPanel>
      )}

      {existingTemplate && pendingBlueprint && (
        <ConfirmDialog
          title="Replace existing flow?"
          message={`This will replace the existing '${existingTemplate.name}' flow on the canvas.`}
          confirmLabel="Replace"
          cancelLabel="Cancel"
          onConfirm={handleConfirmReplace}
          onCancel={handleCancelReplace}
        />
      )}

      {/* P0-7: Radial quick-add menu */}
      {radialMenuPosition && (
        <RadialQuickAddMenu
          position={radialMenuPosition}
          onSelect={handleRadialMenuSelect}
          onCancel={handleRadialMenuCancel}
        />
      )}

      {/* P0-8: Auto-connect prompt */}
      {connectPrompt && (
        <ConnectPrompt
          targetNodeLabel={connectPrompt.targetNodeLabel}
          position={connectPrompt.position}
          onConfirm={handleConfirmConnect}
          onCancel={handleCancelConnect}
        />
      )}

      {/* Onboarding overlay for first-time users */}
      {onboardingEnabled && (
        <OnboardingOverlay
          isOpen={isOnboardingOpen}
          onClose={closeOnboarding}
          onShowKeyboardLegend={openKeyboardLegend}
          onShowInfluenceExplainer={showInfluenceExplainer}
        />
      )}

      {dockLayoutEnabled && (
        <div className="absolute inset-y-0 left-0 z-[900] flex pointer-events-none">
          <InputsDock
            currentNodes={nodes.length}
            currentEdges={edges.length}
            renderDocumentsTab={() => (
              <div className="h-full overflow-auto" data-testid="documents-panel" tabIndex={-1}>
                <DocumentsManager
                  onUpload={handleUploadDocuments}
                  onDelete={handleDeleteDocument}
                />
              </div>
            )}
          />
        </div>
      )}
      {/* OutputsDock (Results panel) - render in both old and new layouts */}
      <OutputsDock />
      <LimitsPanel
        isOpen={showLimits}
        onClose={() => setShowLimits(false)}
        currentNodes={nodes.length}
        currentEdges={edges.length}
      />

      {/* R1: Draft My Model chat loop (bottom overlay above toolbar) */}
      <DraftChat />

      {/* Week 3: AI Coaching nudges */}
      {activeNudge && <CoachingNudge nudge={activeNudge} />}

      {/* Reset Canvas Confirmation */}
      <BottomSheet isOpen={showResetConfirm} onClose={() => setShowResetConfirm(false)} title="Start fresh?">
        <div className="space-y-4">
          <p className="text-base text-gray-600">
            This will clear your entire decision, including:
          </p>
          <ul className="text-base text-gray-600 list-disc pl-5 space-y-1">
            <li>All nodes and connections in your graph</li>
            <li>Any analysis results</li>
            <li>AI assistant conversation</li>
          </ul>
          <p className="text-sm text-gray-500">
            You can undo this action with Ctrl+Z (Cmd+Z on Mac).
          </p>
          <div className="flex gap-2">
            <button
              onClick={() => setShowResetConfirm(false)}
              className="flex-1 px-4 py-2 border border-gray-300 rounded hover:bg-gray-50"
            >
              Keep working
            </button>
            <button
              onClick={() => {
                resetCanvas()
                setShowResetConfirm(false)
                showToast('Canvas reset.', 'success')
              }}
              className="flex-1 px-4 py-2 bg-danger-600 text-white rounded hover:bg-danger-700"
              data-testid="btn-confirm-reset-sidebar"
            >
              Reset everything
            </button>
          </div>
        </div>
      </BottomSheet>
    </div>
  )
}

/**
 * Debug label component for minimal modes
 */
function DebugLabel({ mode, color }: { mode: string; color: string }) {
  return (
    <div
      style={{
        position: 'absolute',
        top: 'calc(var(--topbar-h) + 8px)',
        left: '8px',
        padding: '4px 8px',
        background: color,
        color: 'white',
        borderRadius: '4px',
        fontSize: '11px',
        fontFamily: 'system-ui, -apple-system, BlinkMacSystemFont, sans-serif',
        fontWeight: 500,
        zIndex: 1000,
      }}
    >
      {mode}
    </div>
  )
}

/**
 * RF-MINIMAL: ReactFlow with fitView, zoom, Background
 * Tests: Full minimal ReactFlow configuration
 */
function ReactFlowMinimal() {
  return (
    <div style={{ width: '100%', height: '100%', position: 'relative' }}>
      <div style={{ position: 'absolute', top: 'var(--topbar-h)', bottom: 'var(--bottombar-h)', left: 0, right: 0 }}>
        <ReactFlow nodes={[]} edges={[]} fitView minZoom={0.1} maxZoom={4}>
          <Background variant={BackgroundVariant.Dots} gap={20} />
        </ReactFlow>
      </div>
      <DebugLabel mode="RF-MINIMAL: fitView + zoom + Background" color="rgba(16, 185, 129, 0.9)" />
    </div>
  )
}

/**
 * RF-EMPTY: Absolutely empty ReactFlow - no props, no children
 * Tests: Is the loop in ReactFlow's core mounting logic?
 */
function ReactFlowEmpty() {
  return (
    <div style={{ width: '100%', height: '100%', position: 'relative' }}>
      <div style={{ position: 'absolute', top: 'var(--topbar-h)', bottom: 'var(--bottombar-h)', left: 0, right: 0 }}>
        <ReactFlow nodes={[]} edges={[]} />
      </div>
      <DebugLabel mode="RF-EMPTY: No props, no children" color="rgba(220, 38, 38, 0.9)" />
    </div>
  )
}

/**
 * RF-NO-FITVIEW: ReactFlow without fitView prop
 * Tests: Is fitView causing the loop?
 */
function ReactFlowNoFitView() {
  return (
    <div style={{ width: '100%', height: '100%', position: 'relative' }}>
      <div style={{ position: 'absolute', top: 'var(--topbar-h)', bottom: 'var(--bottombar-h)', left: 0, right: 0 }}>
        <ReactFlow nodes={[]} edges={[]} minZoom={0.1} maxZoom={4}>
          <Background variant={BackgroundVariant.Dots} gap={20} />
        </ReactFlow>
      </div>
      <DebugLabel mode="RF-NO-FITVIEW: zoom + Background (no fitView)" color="rgba(251, 146, 60, 0.9)" />
    </div>
  )
}

/**
 * RF-NO-BG: ReactFlow without Background child
 * Tests: Is Background causing the loop?
 */
function ReactFlowNoBg() {
  return (
    <div style={{ width: '100%', height: '100%', position: 'relative' }}>
      <div style={{ position: 'absolute', top: 'var(--topbar-h)', bottom: 'var(--bottombar-h)', left: 0, right: 0 }}>
        <ReactFlow nodes={[]} edges={[]} fitView minZoom={0.1} maxZoom={4} />
      </div>
      <DebugLabel mode="RF-NO-BG: fitView + zoom (no Background)" color="rgba(139, 92, 246, 0.9)" />
    </div>
  )
}

/**
 * RF-STORE: ReactFlow with nodes/edges from Zustand store, NO OTHER HOOKS
 * Tests: Is the loop in the store selector or in other hooks?
 *
 * CRITICAL: Uses INDIVIDUAL selectors (not object + shallow) to guarantee stable references.
 * In Zustand v5, object selectors with shallow can cause infinite loops with useSyncExternalStore
 * because the selector creates a new object on every call.
 *
 * NOTE: Uses default node/edge types (not custom) for simplest possible isolation.
 */
function ReactFlowStoreOnly() {
  // INDIVIDUAL SELECTORS - guaranteed stable references
  // Each selector returns the exact same reference as long as that specific value hasn't changed
  const nodes = useCanvasStore(s => s.nodes)
  const edges = useCanvasStore(s => s.edges)

  return (
    <div style={{ width: '100%', height: '100%', position: 'relative' }}>
      <div style={{ position: 'absolute', top: 'var(--topbar-h)', bottom: 'var(--bottombar-h)', left: 0, right: 0 }}>
        <ReactFlow
          nodes={nodes}
          edges={edges}
          fitView
          minZoom={0.1}
          maxZoom={4}
        >
          <Background variant={BackgroundVariant.Dots} gap={20} />
        </ReactFlow>
      </div>
      <DebugLabel mode={`RF-STORE: Store nodes(${nodes.length})/edges(${edges.length}), no handlers`} color="rgba(16, 185, 129, 0.9)" />
    </div>
  )
}

/**
 * PROVIDER-ONLY: ReactFlowProvider with just a div (no ReactFlow component)
 * Tests: Is the loop in ReactFlowProvider itself?
 */
function ProviderOnlyContent() {
  return (
    <div style={{ width: '100%', height: '100%', position: 'relative' }}>
      <div
        style={{
          position: 'absolute',
          top: 'var(--topbar-h)',
          bottom: 'var(--bottombar-h)',
          left: 0,
          right: 0,
          display: 'flex',
          alignItems: 'center',
          justifyContent: 'center',
          background: '#f8fafc',
          border: '2px dashed #cbd5e1',
        }}
      >
        <span style={{ color: '#64748b', fontSize: '14px' }}>
          ReactFlowProvider active, no ReactFlow component
        </span>
      </div>
      <DebugLabel mode="PROVIDER-ONLY: ReactFlowProvider with div child" color="rgba(59, 130, 246, 0.9)" />
    </div>
  )
}

export default function ReactFlowGraph(props: ReactFlowGraphProps) {
  // Check debug mode BEFORE entering the complex component tree
  const debugMode = getCanvasDebugMode()

  // NO-PROVIDER: Render WITHOUT ReactFlowProvider to test if provider is the issue
  if (debugMode === 'no-provider') {
    logCanvasBreadcrumb('mode:no-provider', {})
    return (
      <CanvasErrorBoundary>
        <div style={{ width: '100%', height: '100%', position: 'relative' }}>
          <div
            style={{
              position: 'absolute',
              top: 'var(--topbar-h)',
              bottom: 'var(--bottombar-h)',
              left: 0,
              right: 0,
              display: 'flex',
              alignItems: 'center',
              justifyContent: 'center',
              background: '#fef2f2',
              border: '2px dashed #fca5a5',
            }}
          >
            <span style={{ color: '#dc2626', fontSize: '14px' }}>
              NO ReactFlowProvider - just CanvasErrorBoundary + div
            </span>
          </div>
          <DebugLabel mode="NO-PROVIDER: No ReactFlowProvider at all" color="rgba(220, 38, 38, 0.9)" />
        </div>
      </CanvasErrorBoundary>
    )
  }

  // PROVIDER-ONLY: ReactFlowProvider with div child (no ReactFlow component)
  if (debugMode === 'provider-only') {
    logCanvasBreadcrumb('mode:provider-only', {})
    return (
      <CanvasErrorBoundary>
        <ReactFlowProvider>
          <ProviderOnlyContent />
        </ReactFlowProvider>
      </CanvasErrorBoundary>
    )
  }

  // BLANK: Absolutely minimal - just a div, no providers, no hooks
  // This tests if the loop is in ToastProvider/LayerProvider/ReactFlowProvider
  if (debugMode === 'blank') {
    logCanvasBreadcrumb('mode:blank', {})
    return (
      <CanvasErrorBoundary>
        <div
          style={{
            width: '100%',
            height: '100%',
            display: 'flex',
            alignItems: 'center',
            justifyContent: 'center',
            color: '#f87171',
            fontFamily: 'system-ui, -apple-system, BlinkMacSystemFont, sans-serif',
            fontSize: 14,
          }}
        >
          Canvas debug: BLANK MODE (no providers, no hooks)
        </div>
      </CanvasErrorBoundary>
    )
  }

  // RF-* modes: Bypass ReactFlowGraphInner entirely to isolate ReactFlow issues
  // Each mode tests a specific hypothesis about what's causing React #185
  const minimalModes: Record<string, JSX.Element> = {
    'rf-minimal': <ReactFlowMinimal />,
    'rf-empty': <ReactFlowEmpty />,
    'rf-no-fitview': <ReactFlowNoFitView />,
    'rf-no-bg': <ReactFlowNoBg />,
    'rf-bare': <ReactFlowEmpty />,  // Same as rf-empty but explicitly named
    'rf-store': <ReactFlowStoreOnly />,  // Store selector ONLY, no other hooks
  }

  if (debugMode in minimalModes) {
    logCanvasBreadcrumb(`mode:${debugMode}`, {})
    return (
      <CanvasErrorBoundary>
        <ReactFlowProvider>
          {minimalModes[debugMode]}
        </ReactFlowProvider>
      </CanvasErrorBoundary>
    )
  }

  return (
    <CanvasErrorBoundary>
      <ToastProvider>
        <LayerProvider>
          <ReactFlowProvider>
            <ReactFlowGraphInner {...props} />
          </ReactFlowProvider>
        </LayerProvider>
      </ToastProvider>
    </CanvasErrorBoundary>
  )
}<|MERGE_RESOLUTION|>--- conflicted
+++ resolved
@@ -1492,7 +1492,6 @@
           onClick={() => setShowLimits(true)}
         />
       </div>
-<<<<<<< HEAD
       {/* Influence Explainer - shown when triggered from TopBar dropdown */}
       {shouldShowInfluenceExplainer && (
         <div
@@ -1505,8 +1504,6 @@
           <InfluenceExplainer forceShow={isInfluenceExplainerForced} onDismiss={hideInfluenceExplainer} compact />
         </div>
       )}
-=======
->>>>>>> e470e32d
       {!showFullInspector && (
         <InspectorPopover onExpandToFull={() => setShowFullInspector(true)} />
       )}
