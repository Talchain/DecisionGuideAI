--- conflicted
+++ resolved
@@ -38,14 +38,11 @@
 import { registerFocusHelpers, unregisterFocusHelpers } from './utils/focusHelpers'
 import { loadRuns } from './store/runHistory'
 import { useEdgeLabelModeSync } from './store/edgeLabelMode'
-<<<<<<< HEAD
-=======
 import { HealthStatusBar } from './components/HealthStatusBar'
 import { IssuesPanel } from './panels/IssuesPanel'
 import { NeedleMoversOverlay } from './components/NeedleMoversOverlay'
 import { DocumentsManager } from './components/DocumentsManager'
 import { ProvenanceHubTab } from './components/ProvenanceHubTab'
->>>>>>> 028c2358
 
 interface ReactFlowGraphProps {
   blueprintEventBus?: {
@@ -77,8 +74,6 @@
   const [pendingBlueprint, setPendingBlueprint] = useState<Blueprint | null>(null)
   const [existingTemplate, setExistingTemplate] = useState<{ id: string; name: string } | null>(null)
 
-<<<<<<< HEAD
-=======
   // M4: Graph Health state
   const graphHealth = useCanvasStore(s => s.graphHealth)
   const showIssuesPanel = useCanvasStore(s => s.showIssuesPanel)
@@ -99,7 +94,6 @@
   const addDocument = useCanvasStore(s => s.addDocument)
   const removeDocument = useCanvasStore(s => s.removeDocument)
 
->>>>>>> 028c2358
   // Results panel hook
   const { run: runAnalysis, cancel: cancelAnalysis } = useResultsRun()
 
@@ -200,8 +194,6 @@
     // eslint-disable-next-line react-hooks/exhaustive-deps
   }, [location.hash, location.search])  // Re-run when hash or search params change
 
-<<<<<<< HEAD
-=======
   // M4: Graph Health validation lifecycle (debounced)
   const validateGraph = useCanvasStore(s => s.validateGraph)
   const validationTimerRef = useRef<ReturnType<typeof setTimeout> | null>(null)
@@ -237,7 +229,6 @@
     }
   }, [nodes, edges, validateGraph]) // Re-run when graph structure changes
 
->>>>>>> 028c2358
   const handleNodeClick = useCallback((_: any, node: any) => {
     // Close Templates panel when interacting with canvas
     onCanvasInteraction?.()
@@ -329,22 +320,6 @@
       return
     }
 
-<<<<<<< HEAD
-    // Open Results panel and trigger analysis
-    setShowResultsPanel(true)
-
-    // Run analysis with canvas graph
-    await runAnalysis({
-      template_id: 'canvas-graph',
-      seed: 1337,
-      graph: { nodes: store.nodes, edges: store.edges },
-      outcome_node: store.outcomeNodeId || undefined
-    })
-    // eslint-disable-next-line react-hooks/exhaustive-deps
-  }, [])  // No dependencies - stable functions (showToast, runAnalysis, setShowResultsPanel)
-
-  // Setup keyboard shortcuts (P, Alt+V, Cmd/Ctrl+Enter, Cmd/Ctrl+3, Cmd/Ctrl+I, ?)
-=======
     // M4: Check for critical graph health issues
     const { graphHealth } = useCanvasStore.getState()
     if (graphHealth && graphHealth.status === 'errors') {
@@ -406,16 +381,12 @@
   }, [removeDocument, showToast])
 
   // Setup keyboard shortcuts (P, Alt+V, Cmd/Ctrl+Enter, Cmd/Ctrl+3, Cmd/Ctrl+I, Cmd/Ctrl+D, ?)
->>>>>>> 028c2358
   useCanvasKeyboardShortcuts({
     onFocusNode: handleFocusNode,
     onRunSimulation: handleRunSimulation,
     onToggleResults: () => setShowResultsPanel(prev => !prev),
     onToggleInspector: () => setShowInspectorPanel(prev => !prev),
-<<<<<<< HEAD
-=======
     onToggleDocuments: () => setShowDocumentsDrawer(prev => !prev),
->>>>>>> 028c2358
     onShowKeyboardMap: () => setShowKeyboardMap(true),
     onShowToast: showToast
   })
@@ -685,8 +656,6 @@
       <DiagnosticsOverlay />
       <ValidationChip onFocusNode={handleFocusNode} />
       <RecoveryBanner />
-<<<<<<< HEAD
-=======
 
       {/* M4: Graph Health UI */}
       {graphHealth && graphHealth.issues.length > 0 && (
@@ -705,15 +674,12 @@
           onFocusEdge={handleFocusEdge}
         />
       )}
->>>>>>> 028c2358
 
       {showCommandPalette && <CommandPalette isOpen={showCommandPalette} onClose={() => setShowCommandPalette(false)} onOpenInspector={() => setShowInspectorPanel(true)} />}
       {showCheatsheet && <KeyboardCheatsheet isOpen={showCheatsheet} onClose={() => setShowCheatsheet(false)} />}
       {showKeyboardMap && <KeyboardMap isOpen={showKeyboardMap} onClose={() => setShowKeyboardMap(false)} />}
       {showResultsPanel && <ResultsPanel isOpen={showResultsPanel} onClose={() => setShowResultsPanel(false)} onCancel={cancelAnalysis} />}
       {showInspectorPanel && <InspectorPanel isOpen={showInspectorPanel} onClose={() => setShowInspectorPanel(false)} />}
-<<<<<<< HEAD
-=======
       {showIssuesPanel && graphHealth && (
         <IssuesPanel
           issues={graphHealth.issues}
@@ -775,7 +741,6 @@
           </div>
         </div>
       )}
->>>>>>> 028c2358
 
       {existingTemplate && pendingBlueprint && (
         <ConfirmDialog
