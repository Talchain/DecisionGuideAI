import { useCallback, useEffect, useState, useMemo, useRef, lazy, Suspense } from 'react'
import { useLocation } from 'react-router-dom'
import { ReactFlow, ReactFlowProvider, MiniMap, Background, BackgroundVariant, type Connection, type NodeChange, type EdgeChange, useReactFlow } from '@xyflow/react'
import '@xyflow/react/dist/style.css'
import { useCanvasStore, hasValidationErrors } from './store'
import { DEFAULT_EDGE_DATA } from './domain/edges'
import { parseRunHash } from './utils/shareLink'
import { nodeTypes } from './nodes/registry'
import { StyledEdge } from './edges/StyledEdge'
import { useKeyboardShortcuts } from './useKeyboardShortcuts'
import { loadState, saveState } from './persist'
import { ContextMenu } from './ContextMenu'
import { CanvasToolbar } from './CanvasToolbar'
import { AlignmentGuides } from './components/AlignmentGuides'
import { PropertiesPanel } from './components/PropertiesPanel'
import { CommandPalette } from './components/CommandPalette'
import { ReconnectBanner } from './components/ReconnectBanner'
import { KeyboardLegend, useKeyboardLegend } from './help/KeyboardLegend'
import { HelpMenu } from './help/HelpMenu'
import { SettingsPanel } from './components/SettingsPanel'
import { useSettingsStore } from './settingsStore'
import { CanvasErrorBoundary } from './ErrorBoundary'
import { ToastProvider, useToast } from './ToastContext'
import { DiagnosticsOverlay } from './DiagnosticsOverlay'
import { ConfirmDialog } from './components/ConfirmDialog'
import { ValidationChip } from './components/ValidationChip'
import { LayerProvider } from './components/LayerProvider'
import { RecoveryBanner } from './components/RecoveryBanner'
import { OnboardingOverlay } from './onboarding/OnboardingOverlay'
import { useOnboarding } from './onboarding/useOnboarding'
import { useCanvasKeyboardShortcuts } from './hooks/useCanvasKeyboardShortcuts'
import { useAutosave } from './hooks/useAutosave'
import type { Blueprint } from '../templates/blueprints/types'
import { blueprintToGraph } from '../templates/mapper/blueprintToGraph'
import { InfluenceExplainer, useInfluenceExplainer } from '../components/assistants/InfluenceExplainer'
import { DraftChat } from './components/DraftChat'
import { CanvasEmptyState } from './components/CanvasEmptyState'
// N5: Code-split heavy panels with named chunks
const InspectorPanel = lazy(() => import(/* webpackChunkName: "inspector-panel" */ './panels/InspectorPanel').then(m => ({ default: m.InspectorPanel })))
import { useResultsRun } from './hooks/useResultsRun'
import { useRunDiagnosticsToast } from './hooks/useRunDiagnosticsToast'
import { HighlightLayer } from './highlight/HighlightLayer'
import { registerFocusHelpers, unregisterFocusHelpers } from './utils/focusHelpers'
import { loadRuns } from './store/runHistory'
import { useEdgeLabelModeSync } from './store/edgeLabelMode'
import { HealthStatusBar } from './components/HealthStatusBar'
import { DegradedBanner } from './components/DegradedBanner'
import { LayoutProgressBanner } from './components/LayoutProgressBanner'
import { ContextBar } from './components/ContextBar'
const IssuesPanel = lazy(() => import(/* webpackChunkName: "issues-panel" */ './panels/IssuesPanel').then(m => ({ default: m.IssuesPanel })))
import { NeedleMoversOverlay } from './components/NeedleMoversOverlay'
import { DocumentsManager } from './components/DocumentsManager'
import { ProvenanceHubTab } from './components/ProvenanceHubTab'
import { RadialQuickAddMenu } from './components/RadialQuickAddMenu'
import { ConnectPrompt } from './components/ConnectPrompt'
import { ConnectivityChip } from './components/ConnectivityChip'
import { StatusChips } from './components/StatusChips'
import { EdgeLabelToggle } from './components/EdgeLabelToggle'
import { LimitsPanel } from './components/LimitsPanel'
import type { NodeType } from './domain/nodes'
import { InputsDock } from './components/InputsDock'
import { OutputsDock } from './components/OutputsDock'
import { isInputsOutputsEnabled, isCommandPaletteEnabled, isDegradedBannerEnabled, isOnboardingTourEnabled, pocFlags } from '../flags'
import { useEngineLimits } from './hooks/useEngineLimits'
import { useRunEligibilityCheck } from './hooks/useRunEligibilityCheck'

type CanvasDebugMode = 'normal' | 'blank' | 'no-reactflow' | 'rf-only'

function getCanvasDebugMode(): CanvasDebugMode {
  if (typeof window === 'undefined') return 'normal'
  try {
<<<<<<< HEAD
    const href = window.location.href
    const url = new URL(href)

    // Support both standard query params and hash-based params used by the
    // hash router, e.g. '/#/canvas?canvasDebug=blank'. In the latter case,
    // the entire '/canvas?canvasDebug=blank' segment lives in url.hash.
    const fromSearch = url.searchParams.get('canvasDebug')

    let fromHashQuery: string | null = null
    if (!fromSearch && url.hash) {
      const rawHash = url.hash.startsWith('#') ? url.hash.slice(1) : url.hash
      const qIndex = rawHash.indexOf('?')
      if (qIndex !== -1) {
        const query = rawHash.slice(qIndex + 1)
        const hashParams = new URLSearchParams(query)
        fromHashQuery = hashParams.get('canvasDebug')
      }
    }

    const fromStorage = window.localStorage ? window.localStorage.getItem('CANVAS_DEBUG_MODE') : null
    const raw = (fromSearch || fromHashQuery || fromStorage || '').toLowerCase()
=======
    const url = new URL(window.location.href)
    const fromQuery = url.searchParams.get('canvasDebug')
    const fromStorage = window.localStorage ? window.localStorage.getItem('CANVAS_DEBUG_MODE') : null
    const raw = (fromQuery || fromStorage || '').toLowerCase()
>>>>>>> c72dea2d
    if (raw === 'blank' || raw === 'no-reactflow' || raw === 'rf-only') return raw as CanvasDebugMode
    return 'normal'
  } catch {
    return 'normal'
  }
}

function logCanvasBreadcrumb(message: string, data?: Record<string, any>) {
  if (typeof window === 'undefined') return
  try {
    const win = window as any
    win.__SAFE_DEBUG__ ||= { logs: [] }
    const debug = win.__SAFE_DEBUG__
    const logs = Array.isArray(debug.logs) ? debug.logs : null
    if (!logs || logs.length >= 2000) return
    logs.push({ t: Date.now(), m: `canvas:trace:${message}`, data })
    const mode = getCanvasDebugMode()
    if (mode !== 'normal' && typeof console !== 'undefined' && console.log) {
      // eslint-disable-next-line no-console
      console.log('[CANVAS TRACE]', message, data || {})
    }
  } catch {}
}

interface ReactFlowGraphProps {
  blueprintEventBus?: {
    subscribe: (fn: (blueprint: Blueprint) => void) => () => void
  }
  onCanvasInteraction?: () => void
}

function ReactFlowGraphInner({ blueprintEventBus, onCanvasInteraction }: ReactFlowGraphProps) {
  const nodes = useCanvasStore(s => s.nodes)
  const edges = useCanvasStore(s => s.edges)
  const { getViewport, setCenter } = useReactFlow()
  const debugMode: CanvasDebugMode = getCanvasDebugMode()

  // Phase 3: Memoize heavy computations for performance
  const memoizedNodes = useMemo(() => nodes, [nodes])
  const memoizedEdges = useMemo(() => edges, [edges])
  const createNodeId = useCanvasStore(s => s.createNodeId)
  const createEdgeId = useCanvasStore(s => s.createEdgeId)
  
  // State declarations
  const [contextMenu, setContextMenu] = useState<{ x: number; y: number } | null>(null)
  const [draggingNodeIds, setDraggingNodeIds] = useState<Set<string>>(new Set())
  const [isDragging, setIsDragging] = useState(false)
  const [showCommandPalette, setShowCommandPalette] = useState(false)
  const showResultsPanel = useCanvasStore(s => s.showResultsPanel)
  const showInspectorPanel = useCanvasStore(s => s.showInspectorPanel)
  const setShowResultsPanel = useCanvasStore(s => s.setShowResultsPanel)
  const setShowInspectorPanel = useCanvasStore(s => s.setShowInspectorPanel)
  const [pendingBlueprint, setPendingBlueprint] = useState<Blueprint | null>(null)
  const [existingTemplate, setExistingTemplate] = useState<{ id: string; name: string } | null>(null)
  const { isOpen: isKeyboardLegendOpen, open: openKeyboardLegend, close: closeKeyboardLegend } = useKeyboardLegend()
  const { isOpen: isOnboardingOpen, open: openOnboarding, close: closeOnboarding } = useOnboarding()
  const onboardingEnabled = isOnboardingTourEnabled()
  const {
    shouldShow: shouldShowInfluenceExplainer,
    forceShow: isInfluenceExplainerForced,
    show: showInfluenceExplainer,
    hide: hideInfluenceExplainer
  } = useInfluenceExplainer()

  // P0-7: Quick-add mode state
  const [quickAddMode, setQuickAddMode] = useState(false)
  const [radialMenuPosition, setRadialMenuPosition] = useState<{ x: number; y: number } | null>(null)
  const addNode = useCanvasStore(s => s.addNode)

  // Phase 3: Empty state actions
  const setShowDraftChat = useCanvasStore(s => s.setShowDraftChat)
  const openTemplatesPanel = useCanvasStore(s => s.openTemplatesPanel)

  // P0-8: Auto-connect state
  const [connectPrompt, setConnectPrompt] = useState<{
    newNodeId: string
    targetNodeId: string
    targetNodeLabel: string
    position: { x: number; y: number }
  } | null>(null)
  const addEdge = useCanvasStore(s => s.addEdge)
  const [showLimits, setShowLimits] = useState(false)

  // M4: Graph Health state
  const graphHealth = useCanvasStore(s => s.graphHealth)
  const showIssuesPanel = useCanvasStore(s => s.showIssuesPanel)
  const setShowIssuesPanel = useCanvasStore(s => s.setShowIssuesPanel)
  const applyRepair = useCanvasStore(s => s.applyRepair)
  const applyAllRepairs = useCanvasStore(s => s.applyAllRepairs)
  const needleMovers = useCanvasStore(s => s.needleMovers)

  // M5: Grounding & Provenance state
  const documents = useCanvasStore(s => s.documents)
  const citations = useCanvasStore(s => s.citations)
  const showDocumentsDrawer = useCanvasStore(s => s.showDocumentsDrawer)
  const setShowDocumentsDrawer = useCanvasStore(s => s.setShowDocumentsDrawer)
  const showProvenanceHub = useCanvasStore(s => s.showProvenanceHub)
  const setShowProvenanceHub = useCanvasStore(s => s.setShowProvenanceHub)
  const provenanceRedactionEnabled = useCanvasStore(s => s.provenanceRedactionEnabled)
  const toggleProvenanceRedaction = useCanvasStore(s => s.toggleProvenanceRedaction)
  const addDocument = useCanvasStore(s => s.addDocument)

  // Results run hook
  const { run: runAnalysis } = useResultsRun()
  const inputsOutputsEnabled = isInputsOutputsEnabled()
  const paletteEnabled = isCommandPaletteEnabled()
  const degradedBannerEnabled = isDegradedBannerEnabled()
  const { limits } = useEngineLimits()
  const checkRunEligibility = useRunEligibilityCheck()

  // SAFE_DEBUG: Lightweight instrumentation to detect render storms and state thrash in production.
  // Logs only the first 50 renders to window.__SAFE_DEBUG__.logs as 'canvas:render' entries.
  // This does not touch React state and is safe to remove once React 185 is resolved.
  if (typeof window !== 'undefined') {
    try {
      const win = window as any
      win.__SAFE_DEBUG__ ||= { logs: [] }
      const debug = win.__SAFE_DEBUG__
      debug.__canvas_render_count__ = (debug.__canvas_render_count__ || 0) + 1
      const renderCount = debug.__canvas_render_count__
      if (Array.isArray(debug.logs) && renderCount <= 50) {
        debug.logs.push({
          t: Date.now(),
          m: 'canvas:render',
          data: {
            count: renderCount,
            href: window.location.href,
            showResultsPanel,
            debugMode,
          },
        })
      }
    } catch {
      // Swallow debug logging errors
    }
  }

  // Diagnostics resume toast (B3)
  useRunDiagnosticsToast()

  // E2E-only helper: when dock layout is OFF, auto-open the legacy documents drawer
  // so that documents flows remain testable without relying on shortcut ordering.
  useEffect(() => {
    if (debugMode !== 'normal') {
      logCanvasBreadcrumb('e2e-docs:skip', { debugMode, inputsOutputsEnabled })
      return
    }

    if (!inputsOutputsEnabled && typeof window !== 'undefined') {
      const win = window as any
      if (win.__E2E === '1') {
        setShowDocumentsDrawer(true)
        logCanvasBreadcrumb('e2e-docs:auto-open', { debugMode })
      }
    }
  }, [inputsOutputsEnabled, setShowDocumentsDrawer, debugMode])

  // Autosave hook - saves graph every 30s when dirty
  useAutosave()

  // P1 Polish: Cross-tab sync for edge label mode
  useEffect(() => {
    return useEdgeLabelModeSync()
  }, [])

  // Auto-open behaviour for Results is now handled by OutputsDock based on results.status.

  const handleSelectionChange = useCallback((params: { nodes: any[]; edges: any[] }) => {
    useCanvasStore.getState().onSelectionChange(params)
  }, [])
  
  const reconnecting = useCanvasStore(s => s.reconnecting)
  const completeReconnect = useCanvasStore(s => s.completeReconnect)
  const { showToast } = useToast()
  const resultsLoadHistorical = useCanvasStore(s => s.resultsLoadHistorical)

  // v1.2: Share link resolver - load run from localStorage when ?run=hash is present
  // Uses useLocation to detect route changes and hashchange listener for direct navigation
  const location = useLocation()

  useEffect(() => {
    const resolveShareLink = () => {
      // Parse URL using robust parser (handles both sha256: prefix and plain hex)
      const fullUrl = window.location.href
      const runHash = parseRunHash(fullUrl)

      // SAFE_DEBUG: Log share-link resolution attempts (capped) to help diagnose URL-driven loops.
      try {
        const win = window as any
        win.__SAFE_DEBUG__ ||= { logs: [] }
        const debug = win.__SAFE_DEBUG__
        debug.__canvas_share_resolve_count__ = (debug.__canvas_share_resolve_count__ || 0) + 1
        const resolveCount = debug.__canvas_share_resolve_count__
        if (Array.isArray(debug.logs) && resolveCount <= 20) {
          debug.logs.push({
            t: Date.now(),
            m: 'canvas:share:resolve',
            data: {
              count: resolveCount,
              hasRunParam: Boolean(runHash),
              href: fullUrl,
            },
          })
        }
      } catch {
        // Swallow debug logging errors
      }

      if (!runHash) {
        return // No run parameter in URL
      }

      if (import.meta.env.DEV) {
        console.log('[ReactFlowGraph] Share link detected, loading run:', runHash.slice(0, 8))
      }

      // Load all runs from localStorage (local-device only)
      const runs = loadRuns()

      // Find run by hash
      const run = runs.find(r => r.hash === runHash)

      if (run) {
        // Load historical run into canvas
        resultsLoadHistorical(run)

        // Open Results panel to show the loaded run
        setShowResultsPanel(true)

        if (import.meta.env.DEV) {
          console.log('[ReactFlowGraph] Run loaded successfully:', run.summary)
        }
      } else {
        // Run not found in localStorage
        console.warn('[ReactFlowGraph] Shared run not found in history:', runHash)

        // Show user-friendly toast notification (local-only scope explicit)
        showToast(
          `Run not found. This link can only be opened on the device it was created on.`,
          'warning'
        )

        if (import.meta.env.DEV) {
          console.log('[ReactFlowGraph] Run not found in local history.')
        }
      }
    }

    // Resolve on mount and when location changes
    resolveShareLink()

    // Also listen for hashchange events (fallback for direct hash manipulation)
    const handleHashChange = () => {
      if (import.meta.env.DEV) {
        console.log('[ReactFlowGraph] Hash changed, re-resolving share link')
      }
      resolveShareLink()
    }

    window.addEventListener('hashchange', handleHashChange, { passive: true })

    return () => {
      window.removeEventListener('hashchange', handleHashChange)
    }
    // eslint-disable-next-line react-hooks/exhaustive-deps
  }, [location.hash, location.search])  // Re-run when hash or search params change

  // M4: Graph Health validation lifecycle (debounced)
  const validateGraph = useCanvasStore(s => s.validateGraph)
  const validationTimerRef = useRef<ReturnType<typeof setTimeout> | null>(null)

  useEffect(() => {
    // Validate on mount (initial load)
    validateGraph()

    // Cleanup timer on unmount
    return () => {
      if (validationTimerRef.current) {
        clearTimeout(validationTimerRef.current)
      }
    }
  }, []) // Only run on mount

  // Validate when graph changes (debounced to avoid excessive validation)
  useEffect(() => {
    // Clear existing timer
    if (validationTimerRef.current) {
      clearTimeout(validationTimerRef.current)
    }

    // Debounce validation by 500ms after graph changes
    validationTimerRef.current = setTimeout(() => {
      validateGraph()
    }, 500)

    return () => {
      if (validationTimerRef.current) {
        clearTimeout(validationTimerRef.current)
      }
    }
  }, [nodes, edges, validateGraph]) // Re-run when graph structure changes

  const handleNodeClick = useCallback((_: any, node: any) => {
    // Close Templates panel when interacting with canvas
    onCanvasInteraction?.()

    if (reconnecting) {
      completeReconnect(node.id)
      showToast('Connector updated — press ⌘Z to undo.', 'success')
    }
  }, [reconnecting, completeReconnect, showToast, onCanvasInteraction])

  const handleEdgeClick = useCallback(() => {
    // Close Templates panel when clicking an edge
    onCanvasInteraction?.()
  }, [onCanvasInteraction])

  // Focus node handler (for Alt+V validation cycling and Results panel drivers)
  const handleFocusNode = useCallback((nodeId: string) => {
    const store = useCanvasStore.getState()
    const targetNode = store.nodes.find(n => n.id === nodeId)

    if (!targetNode) return

    // Select node WITHOUT pushing to history (navigation-only, not structural change)
    store.selectNodeWithoutHistory(nodeId)

    // Center viewport on the node with smooth animation
    const viewport = getViewport()
    setCenter(targetNode.position.x, targetNode.position.y, {
      zoom: viewport.zoom,
      duration: 300
    })
  }, [getViewport, setCenter])

  // Focus edge handler (for Results panel drivers)
  const handleFocusEdge = useCallback((edgeId: string) => {
    const store = useCanvasStore.getState()
    const targetEdge = store.edges.find(e => e.id === edgeId)

    if (!targetEdge) return

    // Find source and target nodes
    const sourceNode = store.nodes.find(n => n.id === targetEdge.source)
    const targetNode = store.nodes.find(n => n.id === targetEdge.target)

    if (!sourceNode || !targetNode) return

    // Calculate midpoint between source and target
    const midX = (sourceNode.position.x + targetNode.position.x) / 2
    const midY = (sourceNode.position.y + targetNode.position.y) / 2

    // Select edge (not in history, just for visual feedback)
    useCanvasStore.setState({
      edges: store.edges.map(e => ({
        ...e,
        selected: e.id === edgeId
      }))
    })

    // Center viewport on edge midpoint with smooth animation
    const viewport = getViewport()
    setCenter(midX, midY, {
      zoom: viewport.zoom,
      duration: 300,
    })
  }, [getViewport, setCenter])

  // Register focus helpers for external use (Results panel)
  useEffect(() => {
    registerFocusHelpers(handleFocusNode, handleFocusEdge)
    return () => unregisterFocusHelpers()
  }, [handleFocusNode, handleFocusEdge])

  // Run simulation handler with shared eligibility gating
  const handleRunSimulation = useCallback(async () => {
    const eligibility = checkRunEligibility()
    if (!eligibility.canRun) {
      return
    }

    // Open Results panel and trigger analysis
    setShowResultsPanel(true)

    // Get latest state for graph data
    const { nodes, edges, outcomeNodeId } = useCanvasStore.getState()

    // Run analysis with canvas graph
    await runAnalysis({
      template_id: 'canvas-graph',
      seed: 1337,
      graph: { nodes, edges },
      outcome_node: outcomeNodeId || undefined,
    })
  }, [checkRunEligibility, runAnalysis, setShowResultsPanel])

  // M4: Health panel handlers
  const handleFixIssue = useCallback(async (issue: any) => {
    await applyRepair(issue.id)
    showToast('Issue fixed — graph updated', 'success')
  }, [applyRepair, showToast])

  const handleQuickFixAll = useCallback(async () => {
    await applyAllRepairs()
    showToast('All fixable issues resolved', 'success')
  }, [applyAllRepairs, showToast])

  // M5: Documents handlers
  const handleUploadDocuments = useCallback(async (files: File[]) => {
    try {
      let uploadedCount = 0
      for (const file of files) {
        try {
          const content = await file.text()
          const type = file.name.endsWith('.pdf') ? 'pdf' :
                       file.name.endsWith('.txt') ? 'txt' :
                       file.name.endsWith('.md') ? 'md' :
                       file.name.endsWith('.csv') ? 'csv' : 'txt'

          addDocument({
            name: file.name,
            type: type as any,
            content,
            size: file.size
          })
          uploadedCount++
        } catch (fileErr) {
          // Show specific error for this file
          const message = fileErr instanceof Error ? fileErr.message : 'Failed to upload document'
          showToast(`${file.name}: ${message}`, 'error')
        }
      }
      if (uploadedCount > 0) {
        showToast(`${uploadedCount} document${uploadedCount > 1 ? 's' : ''} uploaded`, 'success')
      }
    } catch (err) {
      showToast('Failed to upload documents', 'error')
    }
  }, [addDocument, showToast])

  const handleDeleteDocument = useCallback((_documentId: string, doc?: any) => {
    const name = doc?.name ?? 'Document'
    showToast(`${name} removed`, 'success')
  }, [showToast])

  const showDocuments = useCallback(() => {
    if (inputsOutputsEnabled) {
      if (typeof document === 'undefined') return

      const dock = document.querySelector('[data-testid="inputs-dock"]') as HTMLElement | null
      if (!dock) return

      const toggleButton = dock.querySelector('[data-testid="inputs-dock-toggle"]') as HTMLButtonElement | null
      if (toggleButton && toggleButton.getAttribute('aria-label')?.includes('Expand')) {
        toggleButton.click()
      }

      const documentsTab = dock.querySelector('[data-testid="inputs-dock-tab-documents"]') as HTMLButtonElement | null
      if (documentsTab) {
        documentsTab.click()
      }

      // Focus the documents panel body for keyboard users
      requestAnimationFrame(() => {
        const panel = document.querySelector('[data-testid="documents-panel"]') as HTMLElement | null
        panel?.focus()
      })

      return
    }

    // Legacy drawer path: ensure drawer is open and focus it
    if (!useCanvasStore.getState().showDocumentsDrawer) {
      setShowDocumentsDrawer(true)
    }

    requestAnimationFrame(() => {
      if (typeof document === 'undefined') return
      const drawer = document.querySelector('[data-testid="documents-drawer"]') as HTMLElement | null
      drawer?.focus()
    })
  }, [inputsOutputsEnabled, setShowDocumentsDrawer])

  // Setup keyboard shortcuts (P, Alt+V, Cmd/Ctrl+Enter, Cmd/Ctrl+3, Cmd/Ctrl+I, Cmd/Ctrl+D, ?)
  useCanvasKeyboardShortcuts({
    onFocusNode: handleFocusNode,
    onRunSimulation: handleRunSimulation,
    onToggleResults: () => {
      // Cmd/Ctrl+3: ensure Results are visible in the Outputs dock.
      setShowResultsPanel(true)
    },
    onToggleInspector: () => {
      const next = !useCanvasStore.getState().showInspectorPanel
      setShowInspectorPanel(next)
    },
    onToggleDocuments: showDocuments,
    onShowToast: showToast
  })

  // P0-7: Q key to toggle quick-add mode
  useEffect(() => {
    const handleKeyDown = (e: KeyboardEvent) => {
      if (e.key === 'q' && !e.metaKey && !e.ctrlKey && !e.altKey && !e.shiftKey) {
        e.preventDefault()
        setQuickAddMode(prev => !prev)
        setRadialMenuPosition(null) // Close menu if open
        if (!quickAddMode) {
          showToast('Quick-add mode enabled. Click canvas to add nodes.', 'info')
        }
      }
    }

    window.addEventListener('keydown', handleKeyDown)
    return () => window.removeEventListener('keydown', handleKeyDown)
  }, [quickAddMode, showToast])

  // P0-7: Handle pane click to show radial menu in quick-add mode
  const handlePaneClick = useCallback((event: React.MouseEvent) => {
    if (quickAddMode) {
      setRadialMenuPosition({ x: event.clientX, y: event.clientY })
    }
  }, [quickAddMode])

  // P0-7: Handle node type selection from radial menu
  const handleRadialMenuSelect = useCallback((nodeType: NodeType) => {
    if (radialMenuPosition) {
      const viewport = getViewport()
      // Convert screen coordinates to canvas coordinates
      const canvasX = (radialMenuPosition.x - viewport.x) / viewport.zoom
      const canvasY = (radialMenuPosition.y - viewport.y) / viewport.zoom

      // Get current node ID before adding (to identify new node)
      const state = useCanvasStore.getState()
      const beforeNodeCount = state.nodes.length

      addNode({ x: canvasX, y: canvasY }, nodeType)
      setRadialMenuPosition(null)
      showToast(`Added ${nodeType} node`, 'success')

      // P0-8: Check for nearby nodes within 300px
      setTimeout(() => {
        const newState = useCanvasStore.getState()
        if (newState.nodes.length > beforeNodeCount) {
          // Find the newly added node (last node)
          const newNode = newState.nodes[newState.nodes.length - 1]

          // Find nearby nodes within 300px
          const nearbyNodes = newState.nodes.filter(n => {
            if (n.id === newNode.id) return false
            const dx = n.position.x - newNode.position.x
            const dy = n.position.y - newNode.position.y
            const distance = Math.sqrt(dx * dx + dy * dy)
            return distance <= 300
          })

          if (nearbyNodes.length > 0) {
            // Show prompt for the closest node
            const closest = nearbyNodes.reduce((prev, curr) => {
              const prevDist = Math.sqrt(
                Math.pow(prev.position.x - newNode.position.x, 2) +
                Math.pow(prev.position.y - newNode.position.y, 2)
              )
              const currDist = Math.sqrt(
                Math.pow(curr.position.x - newNode.position.x, 2) +
                Math.pow(curr.position.y - newNode.position.y, 2)
              )
              return currDist < prevDist ? curr : prev
            })

            // Convert target node's canvas position to screen coordinates
            const viewport = getViewport()
            const screenX = closest.position.x * viewport.zoom + viewport.x
            const screenY = closest.position.y * viewport.zoom + viewport.y

            setConnectPrompt({
              newNodeId: newNode.id,
              targetNodeId: closest.id,
              targetNodeLabel: (closest.data as any)?.label || closest.id,
              position: { x: screenX, y: screenY }
            })
          }
        }
      }, 50) // Small delay to ensure node is added to store
    }
  }, [radialMenuPosition, getViewport, addNode, showToast])

  // P0-7: Cancel radial menu
  const handleRadialMenuCancel = useCallback(() => {
    setRadialMenuPosition(null)
  }, [])

  // P0-8: Confirm connection to nearby node
  const handleConfirmConnect = useCallback(() => {
    if (connectPrompt) {
      addEdge({
        source: connectPrompt.newNodeId,
        target: connectPrompt.targetNodeId,
        data: { ...DEFAULT_EDGE_DATA, weight: 0.5, belief: 0.5 }
      })
      showToast(`Connected to ${connectPrompt.targetNodeLabel}`, 'success')
      setConnectPrompt(null)
    }
  }, [connectPrompt, addEdge, showToast])

  // P0-8: Cancel connection prompt
  const handleCancelConnect = useCallback(() => {
    setConnectPrompt(null)
  }, [])

  // Blueprint insertion handler
  const insertBlueprint = useCallback((blueprint: Blueprint): { nodeIdMap: Map<string, string>; newNodes: any[]; newEdges: any[]; error?: string } => {
    // Transform to goal-first graph
    const graph = blueprintToGraph(blueprint)

    const viewport = getViewport()
    const centerX = -viewport.x + (window.innerWidth / 2) / viewport.zoom
    const centerY = -viewport.y + (window.innerHeight / 2) / viewport.zoom

    // Create ID mapping
    const nodeIdMap = new Map<string, string>()
    graph.nodes.forEach(node => {
      nodeIdMap.set(node.id, createNodeId())
    })

    // Calculate blueprint center
    const positions = graph.nodes.map(n => n.position || { x: 0, y: 0 })
    const minX = Math.min(...positions.map(p => p.x))
    const maxX = Math.max(...positions.map(p => p.x))
    const minY = Math.min(...positions.map(p => p.y))
    const maxY = Math.max(...positions.map(p => p.y))
    const blueprintCenterX = (minX + maxX) / 2
    const blueprintCenterY = (minY + maxY) / 2

    // Create nodes with correct types and template metadata
    const templateCreatedAt = new Date().toISOString()

    const newNodes = graph.nodes.map(node => {
      const pos = node.position || { x: 0, y: 0 }
      return {
        id: nodeIdMap.get(node.id)!,
        type: node.kind,
        position: {
          x: centerX + (pos.x - blueprintCenterX),
          y: centerY + (pos.y - blueprintCenterY)
        },
        data: {
          label: node.label,
          kind: node.kind,
          templateId: blueprint.id,
          templateName: blueprint.name,
          templateCreatedAt
        }
      }
    })

    // Create edges with v1.2 metadata (weight, belief, provenance)
    const newEdges = graph.edges.map(edge => {
      const pct = edge.probability != null ? Math.round(edge.probability * 100) : undefined
      const label = pct != null ? `${pct}%` : undefined
      const edgeId = createEdgeId()

      // Detect edge kind: influence network (has weight, no probability) vs decision tree (has probability)
      const isInfluenceEdge = edge.weight !== undefined && edge.probability === undefined
      const edgeKind = isInfluenceEdge ? 'influence-weight' as const : 'decision-probability' as const

      return {
        id: edgeId,
        type: 'styled',
        source: nodeIdMap.get(edge.from)!,
        target: nodeIdMap.get(edge.to)!,
        data: {
          ...DEFAULT_EDGE_DATA,
          kind: edgeKind,                                // Auto-detect influence vs probability edges
          weight: edge.weight ?? DEFAULT_EDGE_DATA.weight,
          label,
          confidence: edge.probability,
          belief: edge.belief ?? edge.probability,      // v1.2: prefer belief, fallback to probability
          provenance: edge.provenance ?? 'template',    // v1.2: default to template source
          templateId: blueprint.id
        }
      }
    })

    // Batch update store
    const store = useCanvasStore.getState()
    store.pushHistory()
    useCanvasStore.setState(state => ({
      nodes: [...state.nodes, ...newNodes],
      edges: [...state.edges, ...newEdges]
    }))

    showToast(`Inserted ${blueprint.name} to canvas.`, 'success')

    // Return result object for caller to check
    return { nodeIdMap, newNodes, newEdges }
  }, [getViewport, createNodeId, createEdgeId, showToast])
  
  useEffect(() => {
    if (!blueprintEventBus) return

    const unsubscribe = blueprintEventBus.subscribe((blueprint: Blueprint) => {
      // Check for existing template
      const existingTemplateNode = nodes.find(n => n.data?.templateId)
      if (existingTemplateNode && existingTemplateNode.data) {
        setPendingBlueprint(blueprint)
        setExistingTemplate({
          id: String(existingTemplateNode.data.templateId || ''),
          name: String(existingTemplateNode.data.templateName || 'Existing flow')
        })
        return { error: 'Cannot insert: template already exists on canvas' }
      }

      // Sprint 2: Handle limit errors and return result
      const result = insertBlueprint(blueprint)
      if (result.error) {
        showToast(result.error, 'warning')
      }
      return result
    })

    return unsubscribe
  }, [blueprintEventBus, nodes, insertBlueprint])
  
  const handleConfirmReplace = useCallback(() => {
    if (!pendingBlueprint) return
    
    // Remove all nodes/edges from existing template
    const store = useCanvasStore.getState()
    store.pushHistory()
    
    const remainingNodes = nodes.filter(n => !n.data?.templateId)
    const remainingNodeIds = new Set(remainingNodes.map(n => n.id))
    const remainingEdges = edges.filter(e => 
      remainingNodeIds.has(e.source) && remainingNodeIds.has(e.target)
    )
    
    useCanvasStore.setState({
      nodes: remainingNodes,
      edges: remainingEdges
    })

    // Insert new blueprint (Sprint 2: Handle limit errors)
    const result = insertBlueprint(pendingBlueprint)
    if (result.error) {
      showToast(result.error, 'warning')
    }

    setPendingBlueprint(null)
    setExistingTemplate(null)
  }, [pendingBlueprint, nodes, edges, insertBlueprint])
  
  const handleCancelReplace = useCallback(() => {
    setPendingBlueprint(null)
    setExistingTemplate(null)
  }, [])
  
  const { showGrid, gridSize, snapToGrid, showAlignmentGuides, loadSettings } = useSettingsStore()
  const snapGridValue = useMemo<[number, number]>(() => [gridSize, gridSize], [gridSize])
  const edgeTypes = useMemo(() => ({ styled: StyledEdge as any }), [])
  const defaultEdgeOpts = useMemo(() => ({ type: 'styled' as const, animated: false }), [])
  const miniMapStyle = useMemo(() => ({ width: 120, height: 80 }), [])

  if (import.meta.env.DEV) {
    const renderCount = useRef(0)
    renderCount.current++
    if (renderCount.current > 100) console.warn('[ReactFlowGraph] Render storm detected')
  }

  useKeyboardShortcuts()

  useEffect(() => {
    // Always load visual/settings preferences (grid, snap, etc.)
    loadSettings()

    // In production, disable legacy canvas-storage graph persistence entirely.
    // This avoids loading potentially incompatible or corrupted graphs that
    // could trigger ReactFlow/React update loops on mount.
    if (import.meta.env.PROD) {
      if (typeof window !== 'undefined') {
        try {
          const win = window as any
          win.__SAFE_DEBUG__ ||= { logs: [] }
          const debug = win.__SAFE_DEBUG__
          const logs = Array.isArray(debug.logs) ? debug.logs : null
          if (logs && logs.length < 1000) {
            logs.push({
              t: Date.now(),
              m: 'canvas:persist:skip',
              data: { env: (import.meta as any)?.env?.MODE ?? 'production' }
            })
          }
        } catch {}
      }
      return
    }

    const loaded = loadState()
    if (loaded) {
      // P2: Use hydrateGraphSlice to avoid clobbering panels/results
      useCanvasStore.getState().hydrateGraphSlice({
        nodes: loaded.nodes,
        edges: loaded.edges
      })
    }
  }, [loadSettings])

  useEffect(() => {
    // Disable graph auto-persistence to localStorage in production to avoid
    // re-introducing bad or incompatible graph state. Dev keeps this enabled
    // for convenience while iterating on the editor.
    if (import.meta.env.PROD) return

    const unsubscribe = useCanvasStore.subscribe((state) =>
      saveState({ nodes: state.nodes, edges: state.edges })
    )
    return unsubscribe
  }, [])

  const handleNodesChange = useCallback((changes: NodeChange[]) => {
    useCanvasStore.getState().onNodesChange(changes)
  }, [])

  const handleEdgesChange = useCallback((changes: EdgeChange[]) => {
    useCanvasStore.getState().onEdgesChange(changes)
  }, [])

  const onConnect = useCallback((connection: Connection) => {
    useCanvasStore.getState().addEdge({ ...connection, data: DEFAULT_EDGE_DATA })
  }, [])

  const onPaneContextMenu = useCallback((event: React.MouseEvent | MouseEvent) => {
    event.preventDefault()
    setContextMenu({ x: event.clientX, y: event.clientY })
  }, [])

  const onNodeContextMenu = useCallback((event: React.MouseEvent | MouseEvent) => {
    event.preventDefault()
    setContextMenu({ x: event.clientX, y: event.clientY })
  }, [])

  const onNodeDragStart = useCallback((_: React.MouseEvent | MouseEvent, node: any) => {
    setDraggingNodeIds(prev => new Set([...prev, node.id]))
    setIsDragging(true)
  }, [])

  const onNodeDragStop = useCallback(() => {
    setDraggingNodeIds(new Set())
    setIsDragging(false)
  }, [])

  const handleCloseContextMenu = useCallback(() => setContextMenu(null), [])

  // Canvas debug mode: 'blank' short-circuits the full canvas UI so we can
  // quickly determine whether React 185 is coming from inside the canvas
  // subtree or elsewhere. When debugMode === 'blank', we render a minimal
  // placeholder instead of mounting ReactFlow and related hooks.
  if (debugMode === 'blank') {
    logCanvasBreadcrumb('mode:blank', {})
    return (
      <div
        style={{
          width: '100%',
          height: '100%',
          display: 'flex',
          alignItems: 'center',
          justifyContent: 'center',
          color: '#f87171',
          fontFamily: 'system-ui, -apple-system, BlinkMacSystemFont, sans-serif',
          fontSize: 14,
        }}
      >
        Canvas debug: BLANK MODE (canvas UI disabled)
      </div>
    )
  }

  return (
    <div
      style={{
        width: '100%',
        height: '100%',
        position: 'relative',
        cursor: quickAddMode ? 'crosshair' : undefined,
      }}
    >
      {pocFlags.contextBar && (
        <div className="absolute top-4 left-4 right-4 z-[1010] flex justify-start">
          <div className="max-w-xl">
            <ContextBar />
          </div>
        </div>
      )}

      <div
        style={{
          position: 'absolute',
          top: 'var(--topbar-h)',
          bottom: 'var(--bottombar-h)',
          left: inputsOutputsEnabled ? 'var(--dock-left-offset, 0rem)' : 0,
          right: inputsOutputsEnabled ? 'var(--dock-right-offset, 0rem)' : 0,
        }}
      >
        <ReactFlow
          nodes={memoizedNodes}
          edges={memoizedEdges}
          onNodesChange={handleNodesChange}
          onEdgesChange={handleEdgesChange}
          onConnect={onConnect}
          onSelectionChange={handleSelectionChange}
          onNodeClick={handleNodeClick}
          onEdgeClick={handleEdgeClick}
          onPaneClick={handlePaneClick}
          onPaneContextMenu={onPaneContextMenu}
          onNodeContextMenu={onNodeContextMenu}
          onNodeDragStart={onNodeDragStart}
          onNodeDragStop={onNodeDragStop}
          nodeTypes={nodeTypes}
          edgeTypes={edgeTypes}
          defaultEdgeOptions={defaultEdgeOpts}
          snapToGrid={snapToGrid}
          snapGrid={snapGridValue}
          fitView
          minZoom={0.1}
          maxZoom={4}
        >
          <Background variant={showGrid ? BackgroundVariant.Dots : BackgroundVariant.Lines} gap={gridSize} />
          {/* TODO: Future enhancement - Add legend and interaction controls to MiniMap */}
          <MiniMap style={miniMapStyle} />
          <svg style={{ position: 'absolute', top: 0, left: 0 }}>
            <defs>
              {/* Arrowheads matching edge colors - original size (6x6), fixed regardless of stroke width */}
              <marker id="arrowhead-default" markerWidth="6" markerHeight="6" refX="5" refY="3" orient="auto">
                <polygon points="0 0, 6 3, 0 6" fill="var(--surface-border)" />
              </marker>
              <marker id="arrowhead-selected" markerWidth="6" markerHeight="6" refX="5" refY="3" orient="auto">
                <polygon points="0 0, 6 3, 0 6" fill="var(--info-500)" />
              </marker>
            </defs>
          </svg>
        </ReactFlow>

        {/* Phase 3: Empty state for new users */}
        {nodes.length === 0 && (
          <CanvasEmptyState
            onDraft={() => setShowDraftChat(true)}
            onTemplate={() => openTemplatesPanel()}
          />
        )}
      </div>

      {/* Highlight layer for Results drivers (keyed off global showResultsPanel flag) */}
      <HighlightLayer isResultsOpen={showResultsPanel} />

      {showAlignmentGuides && isDragging && <AlignmentGuides nodes={nodes} draggingNodeIds={draggingNodeIds} isActive={isDragging} />}
      {contextMenu && <ContextMenu x={contextMenu.x} y={contextMenu.y} onClose={handleCloseContextMenu} />}
      {reconnecting && <ReconnectBanner />}

      <CanvasToolbar />
      <div
        className="absolute z-[1200] flex flex-col items-end gap-3"
        style={{
          top: 'calc(var(--topbar-h, 0px) + 1rem)',
          right: inputsOutputsEnabled ? 'calc(var(--dock-right-offset, 0rem) + 1rem)' : '1rem',
        }}
      >
        <div className="flex flex-col items-end gap-2">
          <ConnectivityChip />
          <StatusChips
            currentNodes={nodes.length}
            currentEdges={edges.length}
            onClick={() => setShowLimits(true)}
          />
          {edges.length > 0 && <EdgeLabelToggle showLabel={false} />}
        </div>
        <HelpMenu
          onShowOnboarding={openOnboarding}
          onShowKeyboardLegend={openKeyboardLegend}
          onShowInfluenceExplainer={showInfluenceExplainer}
        />
        {shouldShowInfluenceExplainer && (
          <InfluenceExplainer forceShow={isInfluenceExplainerForced} onDismiss={hideInfluenceExplainer} compact />
        )}
      </div>
      <PropertiesPanel />
      <SettingsPanel />
      <DiagnosticsOverlay />
      <ValidationChip onFocusNode={handleFocusNode} />
      <RecoveryBanner />
      <LayoutProgressBanner />

      {/* M4: Graph Health UI */}
      {graphHealth && graphHealth.issues.length > 0 && (
        <div className="absolute top-20 left-4 right-4 z-10 max-w-2xl">
          <HealthStatusBar
            health={graphHealth}
            onShowIssues={() => setShowIssuesPanel(true)}
            onQuickFix={handleQuickFixAll}
          />
        </div>
      )}
      {needleMovers.length > 0 && (
        <NeedleMoversOverlay
          movers={needleMovers}
          onFocusNode={handleFocusNode}
        />
      )}

      {paletteEnabled && showCommandPalette && (
        <CommandPalette
          isOpen={showCommandPalette}
          onClose={() => setShowCommandPalette(false)}
          onOpenInspector={() => setShowInspectorPanel(true)}
        />
      )}
      {degradedBannerEnabled && <DegradedBanner />}
      <KeyboardLegend isOpen={isKeyboardLegendOpen} onClose={closeKeyboardLegend} />
      {showInspectorPanel && (
        <Suspense fallback={<div className="fixed inset-0 flex items-center justify-center bg-black/20"><div className="text-sm text-white">Loading...</div></div>}>
          <InspectorPanel isOpen={showInspectorPanel} onClose={() => setShowInspectorPanel(false)} />
        </Suspense>
      )}
      {showIssuesPanel && graphHealth && (
        <Suspense fallback={<div className="fixed inset-0 flex items-center justify-center bg-black/20"><div className="text-sm text-white">Loading...</div></div>}>
          <IssuesPanel
            issues={graphHealth.issues}
            onFixIssue={handleFixIssue}
            onClose={() => setShowIssuesPanel(false)}
          />
        </Suspense>
      )}

      {/* M5: Documents drawer (left side). When inputs/outputs layout is enabled, the
          DocumentsManager is rendered inside the InputsDock instead of this drawer. */}
      {!inputsOutputsEnabled && showDocumentsDrawer && (
        <div
          className="fixed left-0 w-96 bg-white border-r border-gray-200 shadow-panel overflow-hidden"
          style={{ zIndex: 2000, top: 'var(--topbar-h)', bottom: 'var(--bottombar-h)' }}
          data-testid="documents-drawer"
          tabIndex={-1}
        >
          <div className="flex items-center justify-between px-4 py-3 border-b border-gray-200">
            <h2 className="font-semibold text-gray-900">Documents</h2>
            <button
              onClick={() => setShowDocumentsDrawer(false)}
              className="p-1 hover:bg-gray-100 rounded"
              aria-label="Close documents drawer"
            >
              ✕
            </button>
          </div>
          <div className="h-full">
            <DocumentsManager
              onUpload={handleUploadDocuments}
              onDelete={handleDeleteDocument}
            />
          </div>
        </div>
      )}

      {/* M5: Provenance Hub panel (right side) */}
      {showProvenanceHub && (
        <div
          className="fixed right-0 w-[32rem] bg-white border-l border-gray-200 shadow-panel overflow-hidden"
          style={{ zIndex: 2000, top: 'var(--topbar-h)', bottom: 'var(--bottombar-h)' }}
        >
          <div className="flex items-center justify-between px-4 py-3 border-b border-gray-200">
            <h2 className="font-semibold text-gray-900">Provenance Hub</h2>
            <button
              onClick={() => setShowProvenanceHub(false)}
              className="p-1 hover:bg-gray-100 rounded"
              aria-label="Close provenance panel"
            >
              ✕
            </button>
          </div>
          <div className="h-full">
            <ProvenanceHubTab
              citations={citations}
              documents={documents}
              redactionEnabled={provenanceRedactionEnabled}
              onToggleRedaction={toggleProvenanceRedaction}
              onFocusNode={handleFocusNode}
            />
          </div>
        </div>
      )}

      {existingTemplate && pendingBlueprint && (
        <ConfirmDialog
          title="Replace existing flow?"
          message={`This will replace the existing '${existingTemplate.name}' flow on the canvas.`}
          confirmLabel="Replace"
          cancelLabel="Cancel"
          onConfirm={handleConfirmReplace}
          onCancel={handleCancelReplace}
        />
      )}

      {/* P0-7: Radial quick-add menu */}
      {radialMenuPosition && (
        <RadialQuickAddMenu
          position={radialMenuPosition}
          onSelect={handleRadialMenuSelect}
          onCancel={handleRadialMenuCancel}
        />
      )}

      {/* P0-8: Auto-connect prompt */}
      {connectPrompt && (
        <ConnectPrompt
          targetNodeLabel={connectPrompt.targetNodeLabel}
          position={connectPrompt.position}
          onConfirm={handleConfirmConnect}
          onCancel={handleCancelConnect}
        />
      )}

      {/* Onboarding overlay for first-time users */}
      {onboardingEnabled && (
        <OnboardingOverlay
          isOpen={isOnboardingOpen}
          onClose={closeOnboarding}
          onShowKeyboardLegend={openKeyboardLegend}
          onShowInfluenceExplainer={showInfluenceExplainer}
        />
      )}

      {inputsOutputsEnabled && (
        <>
          <div className="absolute inset-y-0 left-0 z-[900] flex pointer-events-none">
            <InputsDock
              currentNodes={nodes.length}
              currentEdges={edges.length}
              renderDocumentsTab={() => (
                <div className="h-full overflow-auto" data-testid="documents-panel" tabIndex={-1}>
                  <DocumentsManager
                    onUpload={handleUploadDocuments}
                    onDelete={handleDeleteDocument}
                  />
                </div>
              )}
            />
          </div>
          <div className="absolute inset-y-0 right-0 z-[900] flex pointer-events-none">
            <OutputsDock />
          </div>
        </>
      )}
      <LimitsPanel
        isOpen={showLimits}
        onClose={() => setShowLimits(false)}
        currentNodes={nodes.length}
        currentEdges={edges.length}
      />

      {/* R1: Draft My Model chat loop (bottom overlay above toolbar) */}
      <DraftChat />
    </div>
  )
}

export default function ReactFlowGraph(props: ReactFlowGraphProps) {
  return (
    <CanvasErrorBoundary>
      <ToastProvider>
        <LayerProvider>
          <ReactFlowProvider>
            <ReactFlowGraphInner {...props} />
          </ReactFlowProvider>
        </LayerProvider>
      </ToastProvider>
    </CanvasErrorBoundary>
  )
}<|MERGE_RESOLUTION|>--- conflicted
+++ resolved
@@ -69,34 +69,10 @@
 function getCanvasDebugMode(): CanvasDebugMode {
   if (typeof window === 'undefined') return 'normal'
   try {
-<<<<<<< HEAD
-    const href = window.location.href
-    const url = new URL(href)
-
-    // Support both standard query params and hash-based params used by the
-    // hash router, e.g. '/#/canvas?canvasDebug=blank'. In the latter case,
-    // the entire '/canvas?canvasDebug=blank' segment lives in url.hash.
-    const fromSearch = url.searchParams.get('canvasDebug')
-
-    let fromHashQuery: string | null = null
-    if (!fromSearch && url.hash) {
-      const rawHash = url.hash.startsWith('#') ? url.hash.slice(1) : url.hash
-      const qIndex = rawHash.indexOf('?')
-      if (qIndex !== -1) {
-        const query = rawHash.slice(qIndex + 1)
-        const hashParams = new URLSearchParams(query)
-        fromHashQuery = hashParams.get('canvasDebug')
-      }
-    }
-
-    const fromStorage = window.localStorage ? window.localStorage.getItem('CANVAS_DEBUG_MODE') : null
-    const raw = (fromSearch || fromHashQuery || fromStorage || '').toLowerCase()
-=======
     const url = new URL(window.location.href)
     const fromQuery = url.searchParams.get('canvasDebug')
     const fromStorage = window.localStorage ? window.localStorage.getItem('CANVAS_DEBUG_MODE') : null
     const raw = (fromQuery || fromStorage || '').toLowerCase()
->>>>>>> c72dea2d
     if (raw === 'blank' || raw === 'no-reactflow' || raw === 'rf-only') return raw as CanvasDebugMode
     return 'normal'
   } catch {
