--- conflicted
+++ resolved
@@ -25,15 +25,8 @@
   const [showNodeTypeSubmenu, setShowNodeTypeSubmenu] = useState(false)
 
   // React 18 + Zustand v5: use individual selectors instead of object+shallow
-  // React #185 FIX: Select only what we need to avoid re-renders from selection.anchorPosition changes
   const clipboard = useCanvasStore((s) => s.clipboard)
-  const nodeIdsSize = useCanvasStore((s) => s.selection.nodeIds.size)
-  const edgeIdsSize = useCanvasStore((s) => s.selection.edgeIds.size)
-  const selectedEdgeId = useCanvasStore((s) => {
-    const ids = s.selection.edgeIds
-    if (ids.size !== 1) return null
-    return ids.values().next().value ?? null
-  })
+  const selection = useCanvasStore((s) => s.selection)
   const addNode = useCanvasStore((s) => s.addNode)
   const deleteSelected = useCanvasStore((s) => s.deleteSelected)
   const duplicateSelected = useCanvasStore((s) => s.duplicateSelected)
@@ -51,12 +44,12 @@
     { type: 'divider' as const },
     { label: 'Select All', icon: '☑️', shortcut: '⌘A', action: selectAll, enabled: true },
     { type: 'divider' as const },
-    { label: 'Cut', icon: '✂️', shortcut: '⌘X', action: cutSelected, enabled: nodeIdsSize > 0 },
-    { label: 'Copy', icon: '📋', shortcut: '⌘C', action: copySelected, enabled: nodeIdsSize > 0 },
+    { label: 'Cut', icon: '✂️', shortcut: '⌘X', action: cutSelected, enabled: selection.nodeIds.size > 0 },
+    { label: 'Copy', icon: '📋', shortcut: '⌘C', action: copySelected, enabled: selection.nodeIds.size > 0 },
     { label: 'Paste', icon: '📎', shortcut: '⌘V', action: pasteClipboard, enabled: clipboard !== null && clipboard.nodes.length > 0 },
-    { label: 'Duplicate', icon: '🔁', shortcut: '⌘D', action: duplicateSelected, enabled: nodeIdsSize > 0 },
-    { type: 'divider' as const },
-    { label: 'Delete', icon: '🗑️', shortcut: 'Del', action: deleteSelected, enabled: nodeIdsSize > 0 || edgeIdsSize > 0 },
+    { label: 'Duplicate', icon: '🔁', shortcut: '⌘D', action: duplicateSelected, enabled: selection.nodeIds.size > 0 },
+    { type: 'divider' as const },
+    { label: 'Delete', icon: '🗑️', shortcut: 'Del', action: deleteSelected, enabled: selection.nodeIds.size > 0 || selection.edgeIds.size > 0 },
     { type: 'divider' as const },
     {
       label: 'Edit Connector',
@@ -65,51 +58,46 @@
       action: () => {
         showToast('Double-click the connector label to edit weight & belief', 'info')
       },
-<<<<<<< HEAD
-      enabled: edgeIdsSize === 1
-=======
       enabled: selection.edgeIds.size === 1
->>>>>>> 05d489cf
     },
     {
       label: 'Reconnect Source',
       icon: '🔄',
       shortcut: null,
       action: () => {
-        if (selectedEdgeId) {
-          beginReconnect(selectedEdgeId, 'source')
+        const edgeId = Array.from(selection.edgeIds)[0]
+        if (edgeId) {
+          beginReconnect(edgeId, 'source')
           showToast('Reconnect source: click a node or press Esc', 'info')
         }
       },
-<<<<<<< HEAD
-      enabled: edgeIdsSize === 1
-=======
       enabled: selection.edgeIds.size === 1
->>>>>>> 05d489cf
     },
-    {
-      label: 'Reconnect Target',
-      icon: '🔄',
-      shortcut: null,
-      action: () => {
-        if (selectedEdgeId) {
-          beginReconnect(selectedEdgeId, 'target')
+    { 
+      label: 'Reconnect Target', 
+      icon: '🔄', 
+      shortcut: null, 
+      action: () => {
+        const edgeId = Array.from(selection.edgeIds)[0]
+        if (edgeId) {
+          beginReconnect(edgeId, 'target')
           showToast('Reconnect target: click a node or press Esc', 'info')
         }
-      },
-      enabled: edgeIdsSize === 1
+      }, 
+      enabled: selection.edgeIds.size === 1 
     },
-    {
-      label: 'Delete Connector',
-      icon: '🗑️',
-      shortcut: 'Del',
-      action: () => {
-        if (selectedEdgeId) {
-          deleteEdge(selectedEdgeId)
+    { 
+      label: 'Delete Connector', 
+      icon: '🗑️', 
+      shortcut: 'Del', 
+      action: () => {
+        const edgeId = Array.from(selection.edgeIds)[0]
+        if (edgeId) {
+          deleteEdge(edgeId)
           showToast('Connector deleted — press ⌘Z to undo', 'success')
         }
-      },
-      enabled: edgeIdsSize === 1
+      }, 
+      enabled: selection.edgeIds.size === 1 
     }
   ]
 
