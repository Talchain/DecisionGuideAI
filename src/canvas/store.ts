// Hardened store with timer cleanup, ID reseeding, edge debouncing
import { create } from 'zustand'
import { Node, Edge, applyNodeChanges, applyEdgeChanges, NodeChange, EdgeChange } from '@xyflow/react'
import { saveSnapshot as persistSnapshot, importCanvas as persistImport, exportCanvas as persistExport } from './persist'
import { setsEqual } from './store/utils'
import { DEFAULT_EDGE_DATA, type EdgeData } from './domain/edges'
import { NODE_REGISTRY, type NodeType } from './domain/nodes'
import { applyLayout, applyLayoutWithPolicy } from './layout'
import { mergePolicy } from './layout/policy'
import { policyToPreset, policyToSpacing } from './layout/adapters'
import { getInvalidNodes as getInvalidNodesUtil, getNextInvalidNode as getNextInvalidNodeUtil, type InvalidNodeInfo } from './utils/validateOutgoing'
import type { ReportV1, ErrorV1 } from '../adapters/plot/types'
import { trackResultsViewed, trackIssuesOpened } from './utils/sandboxTelemetry'
import { addRun, generateGraphHash, type StoredRun } from './store/runHistory'
import * as scenarios from './store/scenarios'
import type { Scenario, ScenarioFraming } from './store/scenarios'
import type { GraphHealth, ValidationIssue, NeedleMover } from './validation/types'
import type { Document, Citation } from './share/types'
import type { Snapshot, DecisionRationale, ComparisonResult } from './snapshots/types'
import type { CeeDecisionReviewPayload, CeeTraceMeta, CeeErrorViewModel } from './decisionReview/types'
import type { CeeDebugHeaders } from './utils/ceeDebugHeaders'
import { loadSearchQuery, loadSortPreferences, saveSearchQuery, saveSortPreferences, __test__ as docsTest } from './store/documents'
import { loadUIPreferences, saveUIPreference } from './store/uiPreferences'
import { generateGraphHash as generateReadinessGraphHash } from './utils/graphHash'
import { mapDriversToNodes, type MappedDriver } from './utils/driverNodeMapping'
import type { GraphReadiness } from './hooks/useGraphReadiness'

/**
 * Generate deterministic content hash using FNV-1a algorithm
 * Fast, simple, and produces consistent hashes for content integrity checks
 */
function generateContentHash(content: string): string {
  let hash = 2166136261 // FNV offset basis
  for (let i = 0; i < content.length; i++) {
    hash ^= content.charCodeAt(i)
    hash = Math.imul(hash, 16777619) // FNV prime
  }
  // Convert to unsigned 32-bit hex string
  return (hash >>> 0).toString(16).padStart(8, '0')
}

// Results panel state machine
export type ResultsStatus = 'idle' | 'preparing' | 'connecting' | 'streaming' | 'complete' | 'error' | 'cancelled'

export interface ResultsState {
  status: ResultsStatus
  progress: number              // 0..100 (cap 90 until COMPLETE)
  runId?: string
  isDuplicateRun?: boolean      // v1.2: true if this run hash already existed in history
  wasForced?: boolean           // v1.2: true if this was a forced rerun (suppresses duplicate toast)
  seed?: number
  hash?: string                 // response_hash
  report?: ReportV1 | null
  error?: { code: string; message: string; retryAfter?: number; request_id?: string } | null
  startedAt?: number
  finishedAt?: number
  drivers?: Array<{ kind: 'node' | 'edge'; id: string }>
  /** Drivers with resolved node IDs for click-to-focus */
  mappedDrivers?: MappedDriver[]
}

export type SseDiagnostics = {
  resumes: number
  trims: 0 | 1
  recovered_events: number
  correlation_id: string
}

export type RunMetaState = {
  diagnostics?: SseDiagnostics
  correlationIdHeader?: string
  degraded?: boolean
  ceeReview?: CeeDecisionReviewPayload | null
  ceeTrace?: CeeTraceMeta | null
  ceeError?: CeeErrorViewModel | null
  ceeDebugHeaders?: CeeDebugHeaders // Phase 1 Section 4.1: Dev-only debug headers
}

const initialNodes: Node[] = []

const initialEdges: Edge<EdgeData>[] = []

interface ClipboardData {
  nodes: Node[]
  edges: Edge<EdgeData>[]
}

type ReconnectEnd = 'source' | 'target'

interface ReconnectState {
  edgeId: string
  end: ReconnectEnd
}

interface CanvasState {
  nodes: Node[]
  edges: Edge<EdgeData>[]
  history: { past: { nodes: Node[]; edges: Edge<EdgeData>[] }[]; future: { nodes: Node[]; edges: Edge<EdgeData>[] }[] }
  selection: { nodeIds: Set<string>; edgeIds: Set<string>; anchorPosition: { x: number; y: number } | null }
  clipboard: ClipboardData | null
  reconnecting: ReconnectState | null
  touchedNodeIds: Set<string>  // Nodes with edited probabilities
  outcomeNodeId: string | null  // Selected outcome node for analysis
  nextNodeId: number
  nextEdgeId: number
  _internal: { lastHistoryHash: string }
  results: ResultsState  // Analysis results panel state
  runMeta: RunMetaState
  // Scenario state
  currentScenarioId: string | null  // Active scenario ID
  currentScenarioFraming: ScenarioFraming | null
  currentScenarioLastResultHash: string | null  // Most recent analysis hash for the active scenario
  currentScenarioLastRunAt: string | null  // ISO timestamp of last analysis run for the active scenario
  currentScenarioLastRunSeed: string | null  // Seed used for last analysis run (stringified)
  hasCompletedFirstRun: boolean  // True after at least one successful or restored run in this session
  isDirty: boolean  // Has unsaved changes
  isSaving: boolean  // P0-2: Currently saving
  lastSavedAt: number | null  // P0-2: Timestamp of last successful save
  // Panel visibility
  showResultsPanel: boolean
  showInspectorPanel: boolean
  showTemplatesPanel: boolean
  templatesPanelInvoker: HTMLElement | null
  showDraftChat: boolean
  // M4: Graph Health & Repair
  graphHealth: GraphHealth | null
  showIssuesPanel: boolean
  needleMovers: NeedleMover[]
  // Phase 3: Interaction enhancements (Set for O(1) lookup)
  highlightedNodes: Set<string>
  highlightedEdges: Set<string>
  // M5: Grounding & Provenance
  documents: Document[]
  citations: Citation[]
  showProvenanceHub: boolean
  showDocumentsDrawer: boolean
  provenanceRedactionEnabled: boolean
  // S7-FILEOPS: Document management state
  documentSearchQuery: string
  documentSortField: 'name' | 'date' | 'size' | 'type'
  documentSortDirection: 'asc' | 'desc'
  // M6: Compare & Decision Rationale
  selectedSnapshotsForComparison: string[] // Snapshot IDs
  showComparePanel: boolean
  currentDecisionRationale: DecisionRationale | null
  // M6: Scenario Comparison Mode (replaces main canvas with side-by-side view)
  comparisonMode: {
    active: boolean
    scenarioA: { nodes: Node[]; edges: Edge<EdgeData>[]; label: string } | null
    scenarioB: { nodes: Node[]; edges: Edge<EdgeData>[]; label: string } | null
    comparison: ComparisonResult | null // Diff data for stats bar and changes view
    // ISL compare API response with outcome predictions per scenario
    apiResponse?: {
      base_scenario?: { id: string; name: string; outcome_predictions: Record<string, number> }
      alternative_scenarios?: Array<{ id: string; name: string; outcome_predictions: Record<string, number> }>
    } | null
  }
  // Week 3: AI Clarifier
  showAIClarifier: boolean
  clarifierSession: {
    prompt: string
    context: string
    answers: Array<{ question_id: string; answer: string }>
    round: number
    status: 'active' | 'complete' | 'error'
  } | null
  clarifierPreviewNodeIds: string[]
  clarifierPreviewEdgeIds: string[]
  // Pending fit view request (set by AI graph insertion, cleared by ReactFlowGraph)
  pendingFitView: boolean
<<<<<<< HEAD
  // Graph readiness (centralised to prevent duplicate fetches)
  graphReadinessData: GraphReadiness | null
  graphReadinessLoading: boolean
  graphReadinessError: string | null
  graphReadinessLastHash: string | null
  setPendingFitView: (value: boolean) => void
  // Graph readiness actions
  fetchGraphReadiness: () => Promise<void>
  clearGraphReadiness: () => void
=======
  setPendingFitView: (value: boolean) => void
>>>>>>> 05d489cf
  updateScenarioFraming: (partial: ScenarioFraming) => void
  addNode: (pos?: { x: number; y: number }, type?: NodeType) => void
  updateNodeLabel: (id: string, label: string) => void
  updateNode: (id: string, updates: Partial<Node>) => void
  updateEdge: (id: string, updates: Partial<Edge<EdgeData>>) => void
  updateEdgeData: (id: string, data: Partial<EdgeData>) => void
  onNodesChange: (changes: NodeChange[]) => void
  onEdgesChange: (changes: EdgeChange[]) => void
  onSelectionChange: (params: { nodes: Node[]; edges: Edge<EdgeData>[] }) => void
  selectNodeWithoutHistory: (nodeId: string) => void
  selectNodes: (nodeIds: string[]) => void
  clearSelection: () => void
  addEdge: (edge: Omit<Edge<EdgeData>, 'id'>) => void
  pushHistory: (debounced?: boolean) => void
  undo: () => void
  redo: () => void
  canUndo: () => boolean
  canRedo: () => boolean
  deleteSelected: () => void
  duplicateSelected: () => void
  copySelected: () => void
  pasteClipboard: () => void
  cutSelected: () => void
  selectAll: () => void
  nudgeSelected: (dx: number, dy: number) => void
  saveSnapshot: () => boolean
  importCanvas: (json: string) => boolean
  exportCanvas: () => string
  applyLayout: () => Promise<void>
  applySimpleLayout: (preset: 'grid' | 'hierarchy' | 'flow', spacing: 'small' | 'medium' | 'large') => void
  applyGuidedLayout: (policy?: Partial<import('./layout/policy').LayoutPolicy>) => void
  resetCanvas: () => void
  createNodeId: () => string
  createEdgeId: () => string
  reseedIds: (nodes: Node[], edges: Edge[]) => void
  deleteEdge: (id: string) => void
  updateEdgeEndpoints: (id: string, updates: { source?: string; target?: string }) => void
  beginReconnect: (edgeId: string, end: ReconnectEnd) => void
  completeReconnect: (nodeId: string) => void
  cancelReconnect: () => void
  reset: () => void
  cleanup: () => void
  // Outcome node
  setOutcomeNode: (nodeId: string | null) => void
  // Results actions
  resultsStart: (params: { seed: number; wasForced?: boolean }) => void
  resultsConnecting: (runId: string) => void
  resultsProgress: (percent: number) => void
  resultsComplete: (params: {
    report: ReportV1
    hash: string
    drivers?: Array<{ kind: 'node' | 'edge'; id: string }>
    ceeReview?: CeeDecisionReviewPayload | null
    ceeTrace?: CeeTraceMeta | null
    ceeError?: CeeErrorViewModel | null
  }) => void
  resultsError: (params: { code: string; message: string; retryAfter?: number; request_id?: string }) => void
  resultsCancelled: () => void
  resultsReset: () => void
  resultsLoadHistorical: (run: StoredRun) => void
  setRunMeta: (meta: RunMetaState) => void
  // Scenario actions
  loadScenario: (id: string) => boolean
  saveCurrentScenario: (name?: string) => string | null
  createScenarioFromTemplate: (params: { templateId: string; templateVersion?: string; name: string }) => string
  duplicateCurrentScenario: (newName?: string) => string | null
  renameCurrentScenario: (name: string) => void
  deleteScenario: (id: string) => void
  markDirty: () => void
  markClean: () => void
  // Panel actions
  setShowResultsPanel: (show: boolean) => void
  setShowInspectorPanel: (show: boolean) => void
  openTemplatesPanel: (invoker?: HTMLElement) => void
  closeTemplatesPanel: () => void
  setShowDraftChat: (show: boolean) => void
  // M4: Graph Health actions
  validateGraph: () => void
  setShowIssuesPanel: (show: boolean) => void
  applyRepair: (issueId: string) => void
  applyAllRepairs: () => void
  setNeedleMovers: (movers: NeedleMover[]) => void
  // Phase 3: Interaction actions
  setHighlightedNodes: (ids: string[]) => void
  setHighlightedEdges: (ids: string[]) => void
  // M5: Provenance actions
  addDocument: (document: Omit<Document, 'id' | 'uploadedAt'>) => string
  removeDocument: (id: string) => void
  renameDocument: (id: string, newName: string) => void  // S7-FILEOPS
  setDocumentSearchQuery: (query: string) => void  // S7-FILEOPS
  setDocumentSort: (field: 'name' | 'date' | 'size' | 'type', direction: 'asc' | 'desc') => void  // S7-FILEOPS
  addCitation: (citation: Omit<Citation, 'id' | 'createdAt'>) => void
  setShowProvenanceHub: (show: boolean) => void
  setShowDocumentsDrawer: (show: boolean) => void
  toggleProvenanceRedaction: () => void
  // M6: Compare & Snapshots actions
  setSelectedSnapshotsForComparison: (snapshotIds: string[]) => void
  setShowComparePanel: (show: boolean) => void
  setDecisionRationale: (rationale: DecisionRationale | null) => void
  exportLocal: () => string
  // M6: Scenario Comparison Mode actions
  enterComparisonMode: (scenarioA: { nodes: Node[]; edges: Edge<EdgeData>[]; label: string }, scenarioB: { nodes: Node[]; edges: Edge<EdgeData>[]; label: string }, comparison?: ComparisonResult | null, apiResponse?: { base_scenario?: { id: string; name: string; outcome_predictions: Record<string, number> }; alternative_scenarios?: Array<{ id: string; name: string; outcome_predictions: Record<string, number> }> } | null) => void
  exitComparisonMode: () => void
  // P2: Hydration hygiene
  hydrateGraphSlice: (loaded: { nodes?: Node[]; edges?: Edge<EdgeData>[]; currentScenarioId?: string | null }) => void
  // Week 3: AI Clarifier actions
  setShowAIClarifier: (show: boolean) => void
  startClarifierSession: (prompt: string, context: string) => void
  updateClarifierAnswers: (answers: Array<{ question_id: string; answer: string }>) => void
  completeClarifierSession: () => void
  applyClarifierGraph: (graph: { nodes: any[]; edges: any[] }, options: { preview: boolean }) => void
  clearClarifierPreview: () => void
}

let historyTimer: ReturnType<typeof setTimeout> | null = null
let nudgeTimer: ReturnType<typeof setTimeout> | null = null
const MAX_HISTORY = 50
export const HISTORY_DEBOUNCE_MS = 200

function clearTimers() {
  if (historyTimer) {
    clearTimeout(historyTimer)
    historyTimer = null
  }
  if (nudgeTimer) {
    clearTimeout(nudgeTimer)
    nudgeTimer = null
  }
}

// Derive a coarse GraphHealth view from engine-level graph_quality when
// structural validation has not yet run. This keeps health chips in sync
// with the latest analysis without overwriting validator results.
function graphHealthFromQuality(quality: ReportV1['graph_quality'] | undefined): GraphHealth | null {
  if (!quality) return null

  const clampedScore = Math.max(0, Math.min(1, quality.score))
  const score = Math.round(clampedScore * 100)

  let status: GraphHealth['status']
  if (score >= 70) {
    status = 'healthy'
  } else if (score >= 40) {
    status = 'warnings'
  } else {
    status = 'errors'
  }

  return {
    status,
    score,
    issues: [] as ValidationIssue[],
  }
}

/**
 * Calculate fallback readiness from store state when CEE endpoint fails
 */
function calculateFallbackReadinessFromStore(get: () => CanvasState): GraphReadiness {
  const { nodes, edges, graphHealth } = get()

  let score = 50

  // Boost for having nodes
  if (nodes.length > 0) score += 10
  if (nodes.length >= 3) score += 10
  if (nodes.length >= 5) score += 5

  // Boost for having connections
  if (edges.length > 0) score += 10
  if (edges.length >= nodes.length - 1) score += 5

  // Penalties for issues
  const issues = graphHealth?.issues || []
  const blockers = issues.filter(i => i.severity === 'error' || i.severity === 'blocker')
  const warnings = issues.filter(i => i.severity === 'warning')

  score -= blockers.length * 15
  score -= warnings.length * 5

  score = Math.max(0, Math.min(100, score))

  let level: 'needs_work' | 'fair' | 'strong' = 'fair'
  if (score < 40) level = 'needs_work'
  else if (score >= 70) level = 'strong'

  return {
    readiness_score: score,
    readiness_level: level,
    can_run_analysis: blockers.length === 0,
    confidence_explanation: level === 'strong'
      ? 'Your model has good structure and connections'
      : level === 'fair'
        ? 'Analysis available - consider improvements for better results'
        : 'Address critical issues before running analysis',
    improvements: [],
  }
}

function historyHash(nodes: Node[], edges: Edge[]): string {
  const n = nodes.map(n => `${n.id}@${n.position.x},${n.position.y}:${n.type ?? ''}:${n.data?.label ?? ''}`).join('|')
  const e = edges.map(e => `${e.id}:${e.source}>${e.target}:${e.label ?? ''}:${(e.data as any)?.schemaVersion ?? ''}`).join('|')
  return `${n}#${e}`
}

function pushToHistory(get: () => CanvasState, set: (fn: (s: CanvasState) => Partial<CanvasState>) => void) {
  const { nodes, edges, history, _internal } = get()

  // Guard: only push if state actually changed (unless history is empty - always push first snapshot)
  const h = historyHash(nodes, edges)
  if (history.past.length > 0 && h === _internal.lastHistoryHash) {
    // Even if no change, clear future (user took new action after undo)
    if (history.future.length > 0) {
      set(() => ({ history: { ...history, future: [] } }))
    }
    return
  }

  // Strip selection flags from history snapshots - selection is ephemeral UI state
  const cleanNodes = nodes.map(n => ({ ...n, selected: undefined }))
  const cleanEdges = edges.map(e => ({ ...e, selected: undefined }))

  const past = [...history.past, { nodes: cleanNodes, edges: cleanEdges }].slice(-MAX_HISTORY)
  set(() => ({
    history: { past, future: [] },
    _internal: { lastHistoryHash: h }
  }))
}

function scheduleHistoryPush(get: () => CanvasState, set: (fn: (s: CanvasState) => Partial<CanvasState>) => void) {
  if (historyTimer) clearTimeout(historyTimer)
  historyTimer = setTimeout(() => pushToHistory(get, set), HISTORY_DEBOUNCE_MS)
}

function getMaxNumericId(ids: string[]): number {
  return ids.reduce((max, id) => {
    const num = parseInt(id.replace(/\D/g, ''), 10)
    return isNaN(num) ? max : Math.max(max, num)
  }, 0)
}

// React #185 DEBUG: Check if stateDebug=1 is in URL (supports HashRouter)
function isStateDebugEnabled(): boolean {
  if (typeof window === 'undefined') return false
  try {
    const url = new URL(window.location.href)
    if (url.searchParams.get('stateDebug') === '1') return true
    // HashRouter: query params may be in hash fragment
    const hash = window.location.hash
    const queryIndex = hash.indexOf('?')
    if (queryIndex !== -1) {
      const hashParams = new URLSearchParams(hash.slice(queryIndex + 1))
      if (hashParams.get('stateDebug') === '1') return true
    }
  } catch { /* ignore */ }
  return false
}

// React #185 DEBUG: Middleware to instrument internal set() calls
// This captures stack traces for ALL store updates, not just external setState
type SetState<T> = (
  partial: T | Partial<T> | ((state: T) => T | Partial<T>),
  replace?: boolean | undefined
) => void

function createDebugSet<T>(originalSet: SetState<T>, debugEnabled: boolean): SetState<T> {
  if (!debugEnabled) return originalSet

  // Debug logger enabled - check window.__SAFE_DEBUG__.logs for captured updates

  return (partial, replace) => {
    const win = window as unknown as { __SAFE_DEBUG__?: { logs: Array<{ t: number; m: string; data: unknown }> } }
    win.__SAFE_DEBUG__ ||= { logs: [] }
    const debug = win.__SAFE_DEBUG__
    const stack = new Error().stack?.split('\n').slice(1, 8).join('\n') || 'no stack'

    // Get keys being updated for easier filtering
    let keys: string[] = []
    if (typeof partial === 'function') {
      keys = ['<function>']
    } else if (partial && typeof partial === 'object') {
      keys = Object.keys(partial)
    }

    if (Array.isArray(debug.logs) && debug.logs.length < 5000) {
      debug.logs.push({
        t: Date.now(),
        m: 'canvas:set',
        data: { keys, stack },
      })
    }

    return originalSet(partial, replace)
  }
}

// Create the store with optional debugging middleware
// Enable via URL param ?stateDebug=1 to capture ALL set() calls with stack traces
const _stateDebugEnabled = isStateDebugEnabled()

export const useCanvasStore = create<CanvasState>((originalSet, get) => {
  // Wrap set with debugging if enabled
  const set = createDebugSet(originalSet, _stateDebugEnabled)

  return {
  nodes: initialNodes,
  edges: initialEdges,
  history: { past: [], future: [] },
  selection: { nodeIds: new Set(), edgeIds: new Set(), anchorPosition: null },
  _internal: { lastHistoryHash: '' },
  clipboard: null,
  reconnecting: null,
  touchedNodeIds: new Set(),
  outcomeNodeId: null,
  nextNodeId: 1,
  nextEdgeId: 1,
  results: {
    status: 'idle',
    progress: 0
  },
  runMeta: {},
  // Scenario state
  currentScenarioId: scenarios.getCurrentScenarioId(),
  currentScenarioFraming: null,
  currentScenarioLastResultHash: null,
  currentScenarioLastRunAt: null,
  currentScenarioLastRunSeed: null,
  hasCompletedFirstRun: false,
  isDirty: false,
  isSaving: false,  // P0-2: Initially not saving
  lastSavedAt: null,  // P0-2: No save yet
  // Phase 3: Panel visibility with persistence
  ...{
    showResultsPanel: false,
    showInspectorPanel: false,
    showTemplatesPanel: false,
    showDraftChat: false,
    showIssuesPanel: false,
    showProvenanceHub: false,
    showDocumentsDrawer: false,
    showComparePanel: false,
    ...loadUIPreferences(), // Override with persisted preferences
  },
  // M6: Scenario Comparison Mode
  comparisonMode: {
    active: false,
    scenarioA: null,
    scenarioB: null,
    comparison: null,
    apiResponse: null,
  },
  templatesPanelInvoker: null,
  // M4: Graph Health & Repair
  graphHealth: null,
  needleMovers: [],
  highlightedNodes: new Set<string>(),
  highlightedEdges: new Set<string>(),
  // M5: Grounding & Provenance
  documents: [],
  citations: [],
  provenanceRedactionEnabled: true, // M5: Redaction ON by default
  // S7-FILEOPS: Document management initial state
  documentSearchQuery: loadSearchQuery(),
  ...loadSortPreferences(),
  // M6: Compare & Decision Rationale
  selectedSnapshotsForComparison: [],
  currentDecisionRationale: null,
  // Week 3: AI Clarifier initial state
  showAIClarifier: false,
  clarifierSession: null,
  clarifierPreviewNodeIds: [],
  clarifierPreviewEdgeIds: [],
  // Pending fit view request (set by AI graph insertion, cleared by ReactFlowGraph)
  pendingFitView: false,
<<<<<<< HEAD
  // Graph readiness (centralised)
  graphReadinessData: null,
  graphReadinessLoading: false,
  graphReadinessError: null,
  graphReadinessLastHash: null,
=======
>>>>>>> 05d489cf

  createNodeId: () => {
    const { nextNodeId } = get()
    set({ nextNodeId: nextNodeId + 1 })
    return String(nextNodeId)
  },

  createEdgeId: () => {
    const { nextEdgeId } = get()
    set({ nextEdgeId: nextEdgeId + 1 })
    return `e${nextEdgeId}`
  },

  reseedIds: (nodes, edges) => {
    const maxNodeId = getMaxNumericId(nodes.map(n => n.id))
    const maxEdgeId = getMaxNumericId(edges.map(e => e.id))
    set({ 
      nextNodeId: Math.max(maxNodeId + 1, 5),
      nextEdgeId: Math.max(maxEdgeId + 1, 5)
    })
  },

  addNode: (pos, type = 'decision') => {
    pushToHistory(get, set)
    const id = get().createNodeId()
    set((s) => ({ nodes: [...s.nodes, { id, type, position: pos || { x: 200, y: 200 }, data: { label: `Node ${id}` } }] }))
  },

  updateNodeLabel: (id, label) => {
    pushToHistory(get, set)
    set((s) => ({ nodes: s.nodes.map(n => n.id === id ? { ...n, data: { ...n.data, label } } : n) }))
  },

  updateNode: (id, updates) => {
    // Validate node type if being updated
    if (updates.type && !NODE_REGISTRY[updates.type as NodeType]) {
      console.warn(`[Canvas] Invalid node type: ${updates.type}`)
      return
    }
    pushToHistory(get, set)
    set((s) => ({ 
      nodes: s.nodes.map(n => n.id === id ? { ...n, ...updates, data: { ...n.data, ...updates.data } } : n) 
    }))
  },

  updateEdge: (id, updates) => {
    pushToHistory(get, set)
    let confidenceChanged = false

    set((s) => {
      const touchedNodeIds = new Set(s.touchedNodeIds)

      const edges = s.edges.map(e => {
        if (e.id !== id) return e

        // Check if confidence changed
        const oldConfidence = e.data?.confidence
        const newConfidence = updates.data?.confidence

        // If confidence changed, mark source node as touched
        if (newConfidence !== undefined && oldConfidence !== newConfidence) {
          touchedNodeIds.add(e.source)
          confidenceChanged = true
        }

        // Merge updates, ensuring required EdgeData fields are preserved
        const updatedEdge: Edge<EdgeData> = {
          ...e,
          ...updates,
          data: updates.data ? { ...e.data, ...updates.data } : e.data
        }
        return updatedEdge
      })

      return { edges, touchedNodeIds }
    })

    // Phase 3: Re-validate graph when confidence changes to update ValidationPanel
    if (confidenceChanged) {
      // Debounce validation to avoid running on every keystroke
      setTimeout(() => get().validateGraph(), 100)
    }
  },

  updateEdgeData: (id, data) => {
    // Clamp weight and belief to valid range [0, 1]
    const clampedData = {
      ...data,
      weight: data.weight !== undefined ? Math.max(0, Math.min(1, data.weight)) : undefined,
      belief: data.belief !== undefined ? Math.max(0, Math.min(1, data.belief)) : undefined
    }
    get().updateEdge(id, { data: clampedData })
  },

  onNodesChange: (changes) => {
    // Guard no-op changes
    if (!changes || changes.length === 0) return

    // Debounce history for drag operations
    const isDrag = changes.some(c => c.type === 'position' && (c as any).dragging)

    set((s) => {
      const updatedNodes = applyNodeChanges(changes, s.nodes)

      let selection = s.selection
      if (isDrag && selection.nodeIds.size === 1) {
        const selectedId = selection.nodeIds.values().next().value as string | undefined
        if (selectedId) {
          const node = updatedNodes.find(n => n.id === selectedId)
          if (node) {
            const nodeWidth = node.measured?.width ?? node.width ?? 180
            const nodeHeight = node.measured?.height ?? node.height ?? 60
            selection = {
              ...selection,
              anchorPosition: {
                x: node.position.x + nodeWidth,
                y: node.position.y + nodeHeight / 2,
              },
            }
          }
        }
      }

      return { nodes: updatedNodes, selection }
    })

    if (isDrag) {
      scheduleHistoryPush(get, set)
    } else {
      // Immediate push for non-drag changes (select, remove, add)
      pushToHistory(get, set)
    }
  },

  onEdgesChange: (changes) => {
    // Guard no-op changes
    if (!changes || changes.length === 0) return
    
    set((s) => ({ edges: applyEdgeChanges(changes, s.edges) as Edge<EdgeData>[] }))
    
    // Edges don't have position changes, always push immediately
    pushToHistory(get, set)
  },

  onSelectionChange: ({ nodes, edges }) => {
    const newNodeIds = new Set(nodes.map(n => n.id))
    const newEdgeIds = new Set(edges.map(e => e.id))

    const { selection, nodes: allNodes } = get()

    // Handle initial state safely
    const prevNodeIds = selection?.nodeIds ?? new Set<string>()
    const prevEdgeIds = selection?.edgeIds ?? new Set<string>()

    // Compare by value using setsEqual utility
    const nodeIdsChanged = !setsEqual(newNodeIds, prevNodeIds)
    const edgeIdsChanged = !setsEqual(newEdgeIds, prevEdgeIds)

    // Early return if selection didn't actually change (prevents render loop)
    if (!nodeIdsChanged && !edgeIdsChanged) return

    // Calculate anchor position for contextual inspector popover
    let anchorPosition: { x: number; y: number } | null = null

    if (nodes.length === 1) {
      // Single node selected - anchor to right-center of node
      const node = nodes[0]
      const nodeWidth = node.measured?.width ?? node.width ?? 180
      const nodeHeight = node.measured?.height ?? node.height ?? 60
      anchorPosition = {
        x: node.position.x + nodeWidth,
        y: node.position.y + nodeHeight / 2,
      }
    } else if (edges.length === 1 && nodes.length === 0) {
      // Single edge selected - anchor to midpoint between source and target
      const edge = edges[0]
      const sourceNode = allNodes.find(n => n.id === edge.source)
      const targetNode = allNodes.find(n => n.id === edge.target)
      if (sourceNode && targetNode) {
        const sourceWidth = sourceNode.measured?.width ?? sourceNode.width ?? 180
        const sourceHeight = sourceNode.measured?.height ?? sourceNode.height ?? 60
        const targetWidth = targetNode.measured?.width ?? targetNode.width ?? 180
        const targetHeight = targetNode.measured?.height ?? targetNode.height ?? 60
        anchorPosition = {
          x: (sourceNode.position.x + sourceWidth / 2 + targetNode.position.x + targetWidth / 2) / 2,
          y: (sourceNode.position.y + sourceHeight / 2 + targetNode.position.y + targetHeight / 2) / 2,
        }
      }
    }

    // Only commit when different
    set({
      selection: {
        nodeIds: newNodeIds,
        edgeIds: newEdgeIds,
        anchorPosition,
      },
    })
  },

  // Select a node without pushing to history (for focus/navigation)
  selectNodeWithoutHistory: (nodeId) => {
    const { nodes } = get()
    const node = nodes.find(n => n.id === nodeId)
    let anchorPosition: { x: number; y: number } | null = null
    if (node) {
      const nodeWidth = node.measured?.width ?? node.width ?? 180
      const nodeHeight = node.measured?.height ?? node.height ?? 60
      anchorPosition = {
        x: node.position.x + nodeWidth,
        y: node.position.y + nodeHeight / 2,
      }
    }
    set(s => ({
      nodes: s.nodes.map(n => ({
        ...n,
        selected: n.id === nodeId
      })),
      selection: {
        nodeIds: new Set([nodeId]),
        edgeIds: new Set(),
        anchorPosition,
      }
    }))
  },

  // Select multiple nodes (for probability editor navigation)
  selectNodes: (nodeIds) => {
    const { nodes } = get()
    // Calculate anchor for first node if single selection
    let anchorPosition: { x: number; y: number } | null = null
    if (nodeIds.length === 1) {
      const node = nodes.find(n => n.id === nodeIds[0])
      if (node) {
        const nodeWidth = node.measured?.width ?? node.width ?? 180
        const nodeHeight = node.measured?.height ?? node.height ?? 60
        anchorPosition = {
          x: node.position.x + nodeWidth,
          y: node.position.y + nodeHeight / 2,
        }
      }
    }
    set(s => ({
      nodes: s.nodes.map(n => ({
        ...n,
        selected: nodeIds.includes(n.id)
      })),
      selection: {
        nodeIds: new Set(nodeIds),
        edgeIds: new Set(),
        anchorPosition,
      }
    }))
  },

  // Clear all selection
  clearSelection: () => {
    set(s => ({
      nodes: s.nodes.map(n => ({ ...n, selected: false })),
      edges: s.edges.map(e => ({ ...e, selected: false })),
      selection: {
        nodeIds: new Set(),
        edgeIds: new Set(),
        anchorPosition: null,
      }
    }))
  },

  addEdge: (edge) => {
    pushToHistory(get, set)
    const id = get().createEdgeId()
    set((s) => {
      const touchedNodeIds = new Set(s.touchedNodeIds)

      // If edge has non-zero confidence, mark source node as touched
      if (edge.data?.confidence && edge.data.confidence > 0) {
        touchedNodeIds.add(edge.source)
      }

      return {
        edges: [...s.edges, { id, ...edge }],
        touchedNodeIds
      }
    })
  },

  pushHistory: (debounced = false) => {
    if (debounced) {
      clearTimers()
      historyTimer = setTimeout(() => pushToHistory(get, set), HISTORY_DEBOUNCE_MS)
      return
    }
    pushToHistory(get, set)
  },

  undo: () => {
    const { history, nodes, edges } = get()
    if (history.past.length === 0) return
    const prev = history.past[history.past.length - 1]
    const past = history.past.slice(0, -1)
    const future = [{ nodes, edges }, ...history.future]
    set({ nodes: prev.nodes, edges: prev.edges, history: { past, future } })
    // Reset hash after undo
    const { nodes: newNodes, edges: newEdges } = get()
    set(() => ({ _internal: { lastHistoryHash: historyHash(newNodes, newEdges) } }))
  },

  redo: () => {
    const { history, nodes, edges } = get()
    if (history.future.length === 0) return
    const next = history.future[0]
    const past = [...history.past, { nodes, edges }]
    const future = history.future.slice(1)
    set({ nodes: next.nodes, edges: next.edges, history: { past, future } })
    // Reset hash after redo
    const { nodes: newNodes, edges: newEdges } = get()
    set(() => ({ _internal: { lastHistoryHash: historyHash(newNodes, newEdges) } }))
  },

  canUndo: () => get().history.past.length > 0,
  canRedo: () => get().history.future.length > 0,

  deleteSelected: () => {
    pushToHistory(get, set)
    const { selection } = get()
    set((s) => ({
      nodes: s.nodes.filter(n => !selection.nodeIds.has(n.id)),
      edges: s.edges.filter(e => !selection.nodeIds.has(e.source) && !selection.nodeIds.has(e.target) && !selection.edgeIds.has(e.id)),
      selection: { nodeIds: new Set(), edgeIds: new Set(), anchorPosition: null }
    }))
  },

  duplicateSelected: () => {
    pushToHistory(get, set)
    const { nodes, edges, selection } = get()
    const selectedNodes = nodes.filter(n => selection.nodeIds.has(n.id))
    if (selectedNodes.length === 0) return

    const idMap: Record<string, string> = {}
    const newNodes: Node[] = []
    
    selectedNodes.forEach(node => {
      const newId = get().createNodeId()
      idMap[node.id] = newId
      newNodes.push({
        ...node,
        id: newId,
        position: { x: node.position.x + 50, y: node.position.y + 50 },
        data: { ...node.data }
      })
    })

    const selectedEdges = edges.filter(e => selection.nodeIds.has(e.source) && selection.nodeIds.has(e.target))
    const newEdges: Edge<EdgeData>[] = selectedEdges.map(edge => ({
      ...edge,
      id: get().createEdgeId(),
      source: idMap[edge.source],
      target: idMap[edge.target]
    }))

    set((s) => ({
      nodes: [...s.nodes, ...newNodes],
      edges: [...s.edges, ...newEdges],
      selection: { nodeIds: new Set(newNodes.map(n => n.id)), edgeIds: new Set(), anchorPosition: null }
    }))
  },

  copySelected: () => {
    const { nodes, edges, selection } = get()
    const selectedNodes = nodes.filter(n => selection.nodeIds.has(n.id))
    const selectedEdges = edges.filter(e => selection.nodeIds.has(e.source) && selection.nodeIds.has(e.target))
    set({ clipboard: { nodes: selectedNodes, edges: selectedEdges } })
  },

  pasteClipboard: () => {
    const { clipboard } = get()
    if (!clipboard || clipboard.nodes.length === 0) return

    pushToHistory(get, set)
    const idMap: Record<string, string> = {}
    const newNodes: Node[] = []

    clipboard.nodes.forEach(node => {
      const newId = get().createNodeId()
      idMap[node.id] = newId
      newNodes.push({
        ...node,
        id: newId,
        position: { x: node.position.x + 50, y: node.position.y + 50 },
        data: { ...node.data }
      })
    })

    const newEdges: Edge<EdgeData>[] = clipboard.edges.map(edge => ({
      ...edge,
      id: get().createEdgeId(),
      source: idMap[edge.source],
      target: idMap[edge.target]
    }))

    set((s) => ({
      nodes: [...s.nodes, ...newNodes],
      edges: [...s.edges, ...newEdges],
      selection: { nodeIds: new Set(newNodes.map(n => n.id)), edgeIds: new Set(), anchorPosition: null }
    }))
  },

  cutSelected: () => {
    // Atomic operation: copy + delete in single history frame
    // This prevents double-frame if copySelected ever mutates in future
    const { nodes, edges, selection } = get()
    const selectedNodes = nodes.filter(n => selection.nodeIds.has(n.id))
    const selectedEdges = edges.filter(e => selection.nodeIds.has(e.source) && selection.nodeIds.has(e.target))
    
    // Push history once before mutation
    pushToHistory(get, set)
    
    // Set clipboard and delete in same transaction
    set((s) => ({
      clipboard: { nodes: selectedNodes, edges: selectedEdges },
      nodes: s.nodes.filter(n => !selection.nodeIds.has(n.id)),
      edges: s.edges.filter(e => !selection.nodeIds.has(e.source) && !selection.nodeIds.has(e.target) && !selection.edgeIds.has(e.id)),
      selection: { nodeIds: new Set(), edgeIds: new Set(), anchorPosition: null }
    }))
  },

  selectAll: () => {
    const { nodes, edges, history, _internal } = get()

    // Save current state to history BEFORE selection (if hash matches last save)
    // This ensures undo will work after delete-all
    const currentHash = historyHash(nodes, edges)

    // If hash matches, no structural changes happened since last push
    // But we're about to modify selection, so save current state first
    // This enables: selectAll → delete → undo to work
    if (_internal.lastHistoryHash === currentHash) {
      const cleanNodes = nodes.map(n => ({ ...n, selected: undefined }))
      const cleanEdges = edges.map(e => ({ ...e, selected: undefined }))
      const past = [...history.past, { nodes: cleanNodes, edges: cleanEdges }].slice(-MAX_HISTORY)

      // Mark hash as "dirty" so next operation (like delete) will push
      set({
        history: { past, future: [] },
        _internal: { lastHistoryHash: '' }
      })
    }

    // Set selected: true on all nodes and edges so React Flow shows them as selected
    const updatedNodes = nodes.map(n => ({ ...n, selected: true }))
    const updatedEdges = edges.map(e => ({ ...e, selected: true }))
    set({
      nodes: updatedNodes,
      edges: updatedEdges,
      selection: {
        nodeIds: new Set(nodes.map(n => n.id)),
        edgeIds: new Set(edges.map(e => e.id)),
        anchorPosition: null, // No single anchor when all selected
      }
    })
  },

  nudgeSelected: (dx, dy) => {
    const { selection } = get()
    if (selection.nodeIds.size === 0) return

    // On first nudge in burst, push current state to history
    // Subsequent nudges within 500ms window won't push (coalesced into single undo frame)
    if (!nudgeTimer) {
      pushToHistory(get, set)
    }

    // Apply nudge immediately (responsive)
    set((s) => ({
      nodes: s.nodes.map(n => 
        selection.nodeIds.has(n.id)
          ? { ...n, position: { x: n.position.x + dx, y: n.position.y + dy } }
          : n
      )
    }))

    // Reset debounce timer: if 500ms passes without another nudge, burst is complete
    if (nudgeTimer) clearTimeout(nudgeTimer)
    nudgeTimer = setTimeout(() => {
      nudgeTimer = null
    }, 500)
  },

  saveSnapshot: () => {
    const { nodes, edges } = get()
    return persistSnapshot({ nodes, edges })
  },

  importCanvas: (json: string) => {
    const imported = persistImport(json)
    if (!imported) return false

    // Clear history since this is a full import
    clearTimers()
    
    // Reseed IDs to avoid collisions
    get().reseedIds(imported.nodes, imported.edges)
    
    set({
      nodes: imported.nodes,
      edges: imported.edges,
      history: { past: [], future: [] },
      selection: { nodeIds: new Set(), edgeIds: new Set(), anchorPosition: null },
      showDraftChat: false,
    })
    
    return true
  },

  exportCanvas: () => {
    const { nodes, edges } = get()
    return persistExport({ nodes, edges })
  },

  applyLayout: async () => {
    const { nodes, edges } = get()
    
    // Dynamic import to avoid bundling ELK if not used
    const { layoutGraph } = await import('./utils/layout')
    const { useLayoutStore } = await import('./layoutStore')
    const layoutOptions = useLayoutStore.getState()
    
    // Push to history before layout
    pushToHistory(get, set)
    
    try {
      const { nodes: layoutedNodes } = await layoutGraph(nodes, edges, {
        direction: layoutOptions.direction,
        spacing: layoutOptions.nodeSpacing,
        preserveLocked: layoutOptions.respectLocked
      })
      
      set({ nodes: layoutedNodes })
    } catch (err) {
      console.error('[CANVAS] Layout failed:', err)
      // Rethrow so callers can provide user-facing error feedback
      throw err
    }
  },

  applySimpleLayout: (preset, spacing) => {
    const { nodes, edges, selection } = get()
    
    if (nodes.length < 2) {
      return // Nothing to layout
    }
    
    // Convert nodes to layout format
    const layoutNodes = nodes.map(n => ({
      id: n.id,
      width: n.width || 200,
      height: n.height || 80,
      locked: selection.nodeIds.has(n.id) // Preserve selected nodes
    }))
    
    const layoutEdges = edges.map(e => ({
      id: e.id,
      source: e.source,
      target: e.target
    }))
    
    // Apply layout
    const result = applyLayout(layoutNodes, layoutEdges, {
      preset,
      spacing,
      preserveSelection: false,
      minimizeCrossings: true
    })
    
    // Push to history before applying
    pushToHistory(get, set)
    
    // Update node positions
    const updatedNodes = nodes.map(node => {
      const newPos = result.positions[node.id]
      return newPos ? { ...node, position: newPos } : node
    })
    
    set({ nodes: updatedNodes })
  },

  applyGuidedLayout: (policy) => {
    const { nodes, edges } = get()
    
    if (nodes.length < 2) {
      return
    }
    
    const effectivePolicy = mergePolicy(policy)
    
    // Convert to layout format with semantic node types
    const layoutNodes = nodes.map(n => ({
      id: n.id,
      kind: (n.type || 'decision') as 'goal' | 'decision' | 'option' | 'risk' | 'outcome',
      width: n.width || 200,
      height: n.height || 80,
      locked: effectivePolicy.respectLocked && Boolean(n.data?.locked)
    }))
    
    const layoutEdges = edges.map(e => ({
      id: e.id,
      source: e.source,
      target: e.target
    }))
    
    // Apply semantic layout with full policy support
    const result = applyLayoutWithPolicy(
      layoutNodes,
      layoutEdges,
      {
        preset: policyToPreset(effectivePolicy),
        spacing: policyToSpacing(effectivePolicy),
        preserveSelection: false,
        minimizeCrossings: true
      },
      effectivePolicy
    )
    
    pushToHistory(get, set)
    
    const updatedNodes = nodes.map(node => {
      const newPos = result.positions[node.id]
      return newPos ? { ...node, position: newPos } : node
    })
    
    set({ nodes: updatedNodes })
  },

  resetCanvas: () => {
    const { nodes, edges } = get()
    if (nodes.length === 0 && edges.length === 0) return

    pushToHistory(get, set)
    set({
      // Clear graph
      nodes: [],
      edges: [],
      touchedNodeIds: new Set(),
      nextNodeId: 1,
      nextEdgeId: 1,
      // Clear AI assistant and draft state
      showDraftChat: false,
      // Clear results and analysis state
      results: { status: 'idle', progress: 0 },
      runMeta: {},
      hasCompletedFirstRun: false,
      // Clear validation state
      graphHealth: null,
      needleMovers: [],
      // Close results panel
      showResultsPanel: false,
      // M6: Exit comparison mode if active
      comparisonMode: {
        active: false,
        scenarioA: null,
        scenarioB: null,
        comparison: null,
        apiResponse: null,
      },
    })
  },

  deleteEdge: (id) => {
    const { edges, selection } = get()
    const edge = edges.find(e => e.id === id)
    if (!edge) return

    pushToHistory(get, set)
    
    const newEdges = edges.filter(e => e.id !== id)
    const newEdgeIds = new Set(selection.edgeIds)
    newEdgeIds.delete(id)
    
    set({ 
      edges: newEdges,
      selection: { ...selection, edgeIds: newEdgeIds }
    })
  },

  updateEdgeEndpoints: (id, updates) => {
    const { edges, nodes } = get()
    const edge = edges.find(e => e.id === id)
    if (!edge) return

    const newSource = updates.source ?? edge.source
    const newTarget = updates.target ?? edge.target

    // Validate: no self-loops
    if (newSource === newTarget) {
      return // Caller should show toast: "That connection isn't allowed."
    }

    // Validate: no duplicates
    const duplicate = edges.find(e => 
      e.id !== id && e.source === newSource && e.target === newTarget
    )
    if (duplicate) {
      return // Caller should show toast: "A connector already exists between those nodes."
    }

    // Validate: nodes exist
    const sourceExists = nodes.some(n => n.id === newSource)
    const targetExists = nodes.some(n => n.id === newTarget)
    if (!sourceExists || !targetExists) {
      return
    }

    pushToHistory(get, set)

    const newEdges = edges.map(e => 
      e.id === id 
        ? { ...e, source: newSource, target: newTarget }
        : e
    )

    set({ 
      edges: newEdges,
      selection: { ...get().selection, edgeIds: new Set([id]) }
    })
  },

  beginReconnect: (edgeId, end) => {
    const { edges } = get()
    const edge = edges.find(e => e.id === edgeId)
    if (!edge) return

    set({ reconnecting: { edgeId, end } })
  },

  completeReconnect: (nodeId) => {
    const { reconnecting } = get()
    if (!reconnecting) return

    const { edgeId, end } = reconnecting
    const updates = end === 'source' 
      ? { source: nodeId }
      : { target: nodeId }

    get().updateEdgeEndpoints(edgeId, updates)
    set({ reconnecting: null })
  },

  cancelReconnect: () => {
    set({ reconnecting: null })
  },

  reset: () => {
    clearTimers()
    set({
      nodes: initialNodes,
      edges: initialEdges,
      history: { past: [], future: [] },
      selection: { nodeIds: new Set(), edgeIds: new Set(), anchorPosition: null },
      nextNodeId: 1,
      nextEdgeId: 1,
      _internal: { lastHistoryHash: historyHash(initialNodes, initialEdges) },
      hasCompletedFirstRun: false,
      showDraftChat: false,
    })
  },

  setOutcomeNode: (nodeId) => {
    set({ outcomeNodeId: nodeId })
  },

  // Results actions
  // Note: Preserve existing report/hash during re-run so UI doesn't flash empty
  // Results only fully cleared in resetCanvas() or when new results arrive
  resultsStart: ({ seed, wasForced }) => {
    const prevResults = get().results
    set({
      results: {
        status: 'preparing',
        progress: 0,
        seed,
        wasForced,
        startedAt: Date.now(),
        error: undefined,
        // Preserve previous results during re-run
        report: prevResults.report,
        hash: prevResults.hash,
        drivers: prevResults.drivers,
        runId: undefined,
        finishedAt: undefined,
        isDuplicateRun: undefined
      }
    })
  },

  resultsConnecting: (runId) => {
    set(s => ({
      results: {
        ...s.results,
        status: 'connecting',
        runId,
        progress: Math.max(s.results.progress, 5)
      }
    }))
  },

  resultsProgress: (percent) => {
    set(s => ({
      results: {
        ...s.results,
        status: 'streaming',
        // Cap at 90% until complete event arrives
        progress: Math.min(percent, 90)
      }
    }))
  },

  resultsComplete: ({ report, hash, drivers, ceeReview, ceeTrace, ceeError }) => {
    const { nodes, edges, results, currentScenarioId } = get()

    const finishedAt = Date.now()
    const completedAtIso = new Date(finishedAt).toISOString()
    const seedString = results.seed != null ? String(results.seed) : null

    const healthFromQuality = graphHealthFromQuality(report.graph_quality)

    set(s => ({
      results: {
        ...s.results,
        status: 'complete',
        progress: 100,
        report,
        hash,
        drivers,
        finishedAt,
        error: undefined
      },
      graphHealth: (() => {
        if (!healthFromQuality) return s.graphHealth ?? null
        if (!s.graphHealth) return healthFromQuality
        // Preserve structural validation output when issues are present,
        // but allow engine-derived health to refresh when there are no issues.
        if (s.graphHealth.issues.length > 0) return s.graphHealth
        return healthFromQuality
      })(),
      currentScenarioLastResultHash: hash ?? null,
      currentScenarioLastRunAt: completedAtIso,
      currentScenarioLastRunSeed: seedString,
      hasCompletedFirstRun: true
    }))

    // Persist last run metadata onto the active scenario record (if any)
    if (currentScenarioId) {
      scenarios.updateScenario(currentScenarioId, {
        last_result_hash: hash,
        last_run_at: completedAtIso,
        last_run_seed: seedString || undefined
      })
    }

    // NOTE: Baseline defaults to 0 ("do nothing" scenario) in OutputsDock.tsx
    // This allows comparison display: "+X pts above 'do nothing'"
    // Future: Could store per-option outcomes for cross-option comparison

    // Save to run history
    if (report && results.seed !== undefined) {
      const graphHash = generateGraphHash(nodes, edges, results.seed)

      const graphSnapshot = JSON.parse(JSON.stringify({ nodes, edges })) as {
        nodes: typeof nodes
        edges: typeof edges
      }

      const storedRun: StoredRun = {
        id: results.runId || crypto.randomUUID(),
        ts: Date.now(),
        seed: results.seed,
        hash,
        adapter: 'auto', // TODO: Track actual adapter used
        summary: (report as any).summary || '',
        graphHash,
        report,
        drivers: drivers?.map(d => ({
          kind: d.kind,
          id: d.id,
          label: undefined // Backend should provide label if available
        })),
        graph: graphSnapshot, // v1.2: Store graph snapshot for computing deltas
        ceeReview: ceeReview ?? null,
        ceeTrace: ceeTrace ?? null,
        ceeError: ceeError ?? null
      }

      const isDuplicate = addRun(storedRun)

      // Store duplicate flag so UI can show appropriate toast
      set(s => ({
        results: {
          ...s.results,
          isDuplicateRun: isDuplicate
        }
      }))
    }
  },

  resultsError: ({ code, message, retryAfter, request_id }) => {
    set(s => ({
      results: {
        ...s.results,
        status: 'error',
        error: { code, message, retryAfter, request_id },
        finishedAt: Date.now()
      }
    }))
  },

  resultsCancelled: () => {
    set(s => ({
      results: {
        ...s.results,
        status: 'cancelled',
        finishedAt: Date.now()
      }
    }))
  },

  resultsLoadHistorical: (run: StoredRun) => {
    if (typeof window !== 'undefined') {
      try {
        const win = window as any
        win.__SAFE_DEBUG__ ||= { logs: [] }
        const debug = win.__SAFE_DEBUG__
        const logs = Array.isArray(debug.logs) ? debug.logs : null
        if (logs && logs.length < 1000) {
          logs.push({
            t: Date.now(),
            m: 'canvas:resultsLoadHistorical',
            data: {
              id: run.id,
              seed: run.seed,
              hash: run.hash,
            }
          })
        }
      } catch {}
    }

    const healthFromQuality = graphHealthFromQuality(run.report?.graph_quality)

    set(s => ({
      results: {
        status: 'complete',
        progress: 100,
        runId: run.id,
        seed: run.seed,
        hash: run.hash,
        report: run.report,
        startedAt: run.ts,
        finishedAt: run.ts,
        drivers: run.drivers as any,
        error: undefined
      },
      runMeta: {
        diagnostics: undefined,
        correlationIdHeader: undefined,
        degraded: undefined,
        ceeReview: run.ceeReview ?? null,
        ceeTrace: run.ceeTrace ?? null,
        ceeError: run.ceeError ?? null
      },
      graphHealth: (() => {
        if (!healthFromQuality) return s.graphHealth ?? null
        if (!s.graphHealth) return healthFromQuality
        if (s.graphHealth.issues.length > 0) return s.graphHealth
        return healthFromQuality
      })(),
      isDirty: false,
      hasCompletedFirstRun: true
    }))
  },

  resultsReset: () => {
    set({
      results: {
        status: 'idle',
        progress: 0
      }
    })
  },

  setRunMeta: (meta: RunMetaState) => {
    set(s => ({
      runMeta: {
        ...s.runMeta,
        ...meta
      }
    }))
  },

  // Scenario actions
  loadScenario: (id: string) => {
    const scenario = scenarios.getScenario(id)
    if (!scenario) {
      console.warn('[Canvas] Scenario not found:', id)
      return false
    }

    const { nodes, edges: rawEdges } = scenario.graph

    // Upgrade persisted edges (generic Edge) to strongly-typed Edge<EdgeData>
    const edges: Edge<EdgeData>[] = rawEdges.map((edge) => ({
      ...edge,
      data: {
        ...DEFAULT_EDGE_DATA,
        ...(edge.data as Partial<EdgeData> | undefined ?? {}),
      },
    }))

    // Reseed IDs to avoid conflicts
    get().reseedIds(nodes, edges)

    set({
      nodes,
      edges,
      currentScenarioId: id,
      currentScenarioFraming: scenario.framing ?? null,
      currentScenarioLastResultHash: scenario.last_result_hash ?? null,
      currentScenarioLastRunAt: scenario.last_run_at ?? null,
      currentScenarioLastRunSeed: scenario.last_run_seed ?? null,
      isDirty: false,
      history: { past: [], future: [] },
      selection: { nodeIds: new Set(), edgeIds: new Set(), anchorPosition: null },
      touchedNodeIds: new Set(),
      showDraftChat: false,
      // M6: Exit comparison mode when switching scenarios
      comparisonMode: {
        active: false,
        scenarioA: null,
        scenarioB: null,
        comparison: null,
        apiResponse: null,
      },
    })

    scenarios.setCurrentScenarioId(id)
    return true
  },

  saveCurrentScenario: (name?: string) => {
    const {
      nodes,
      edges,
      currentScenarioId,
      currentScenarioFraming,
      currentScenarioLastResultHash,
      currentScenarioLastRunAt,
      currentScenarioLastRunSeed,
    } = get()

    // P0-2: Set saving state
    set({ isSaving: true })

    try {
      if (currentScenarioId) {
        // Update existing scenario
        scenarios.updateScenario(currentScenarioId, {
          name,
          graph: { nodes, edges },
          framing: currentScenarioFraming || undefined,
          last_result_hash: currentScenarioLastResultHash || undefined,
          last_run_at: currentScenarioLastRunAt || undefined,
          last_run_seed: currentScenarioLastRunSeed || undefined,
        })
        set({
          isDirty: false,
          isSaving: false,
          lastSavedAt: Date.now()
        })
        return currentScenarioId
      } else {
        // Create new scenario
        if (!name) {
          console.warn('[Canvas] Cannot save scenario without a name')
          set({ isSaving: false })
          return null
        }

        const scenario = scenarios.createScenario({
          name,
          nodes,
          edges,
          framing: currentScenarioFraming || undefined,
          last_result_hash: currentScenarioLastResultHash || undefined,
          last_run_at: currentScenarioLastRunAt || undefined,
          last_run_seed: currentScenarioLastRunSeed || undefined,
        })

        set({
          currentScenarioId: scenario.id,
          isDirty: false,
          isSaving: false,
          lastSavedAt: Date.now()
        })

        return scenario.id
      }
    } catch (error) {
      set({ isSaving: false })
      throw error
    }
  },

  createScenarioFromTemplate: ({ templateId, templateVersion, name }) => {
    const { nodes, edges } = get()

    const scenario = scenarios.createScenario({
      name,
      nodes,
      edges,
      source_template_id: templateId,
      source_template_version: templateVersion
    })

    set({
      currentScenarioId: scenario.id,
      isDirty: false,
      showDraftChat: false,
    })

    return scenario.id
  },

  duplicateCurrentScenario: (newName?: string) => {
    const { currentScenarioId } = get()
    if (!currentScenarioId) {
      console.warn('[Canvas] No current scenario to duplicate')
      return null
    }

    const duplicate = scenarios.duplicateScenario(currentScenarioId, newName)
    if (!duplicate) return null

    // Load the duplicate
    get().loadScenario(duplicate.id)
    return duplicate.id
  },

  renameCurrentScenario: (name: string) => {
    const { currentScenarioId } = get()
    if (!currentScenarioId) {
      console.warn('[Canvas] No current scenario to rename')
      return
    }

    scenarios.renameScenario(currentScenarioId, name)
  },

  deleteScenario: (id: string) => {
    const { currentScenarioId } = get()

    scenarios.deleteScenario(id)

    // If we deleted the current scenario, clear the current ID
    if (currentScenarioId === id) {
      set({ currentScenarioId: null })
    }
  },

  markDirty: () => {
    set({ isDirty: true })
  },

  markClean: () => {
    set({ isDirty: false })
  },

  // Panel actions
  setShowResultsPanel: (show: boolean) => {
    const prev = get().showResultsPanel
    if (!prev && show) {
      trackResultsViewed()
    }
    set({ showResultsPanel: show })
    saveUIPreference('showResultsPanel', show)

    if (typeof window !== 'undefined') {
      try {
        const win = window as any
        win.__SAFE_DEBUG__ ||= { logs: [] }
        const debug = win.__SAFE_DEBUG__
        const logs = Array.isArray(debug.logs) ? debug.logs : null
        if (logs && logs.length < 1000) {
          logs.push({
            t: Date.now(),
            m: 'canvas:setShowResultsPanel',
            data: { prev, next: show }
          })
        }
      } catch {}
    }
  },

  setShowInspectorPanel: (show: boolean) => {
    set({ showInspectorPanel: show })
    saveUIPreference('showInspectorPanel', show)
  },

  openTemplatesPanel: (invoker?: HTMLElement) => {
    set({
      showTemplatesPanel: true,
      templatesPanelInvoker: invoker || null
    })
    saveUIPreference('showTemplatesPanel', true)
  },

  closeTemplatesPanel: () => {
    const { templatesPanelInvoker } = get()
    set({
      showTemplatesPanel: false,
      templatesPanelInvoker: null
    })
    saveUIPreference('showTemplatesPanel', false)

    // Restore focus to invoker after a brief delay (allows panel to unmount)
    if (templatesPanelInvoker && typeof templatesPanelInvoker.focus === 'function') {
      setTimeout(() => {
        try {
          templatesPanelInvoker.focus()
        } catch (err) {
          // Element may have been removed from DOM
        }
      }, 100)
    }
  },

  setShowDraftChat: (show: boolean) => {
    set({ showDraftChat: show })
    saveUIPreference('showDraftChat', show)
  },

  // M4: Graph Health actions
  validateGraph: async () => {
    const { nodes, edges } = get()

    // Dynamic import to avoid bundling validation if not used
    const { validateGraph: validate } = await import('./validation/graphValidator')
    const health = validate(nodes, edges)

    set({ graphHealth: health })
  },

  setShowIssuesPanel: (show: boolean) => {
    const prev = get().showIssuesPanel
    if (!prev && show) {
      trackIssuesOpened()
    }
    set({ showIssuesPanel: show })
    saveUIPreference('showIssuesPanel', show)
  },

  applyRepair: async (issueId: string) => {
    const { graphHealth, nodes, edges } = get()
    if (!graphHealth) return

    const issue = graphHealth.issues.find(i => i.id === issueId)
    if (!issue || !issue.suggestedFix) return

    // Push to history before repair
    pushToHistory(get, set)

    const { applyRepair: apply } = await import('./validation/graphRepair')
    const { nodes: repairedNodes, edges: repairedEdges } = apply(nodes, edges, issue.suggestedFix)

    const typedEdges: Edge<EdgeData>[] = repairedEdges.map(edge => ({
      ...edge,
      data: {
        ...DEFAULT_EDGE_DATA,
        ...(edge.data as Partial<EdgeData> | undefined ?? {}),
      },
    }))

    set({ nodes: repairedNodes, edges: typedEdges })

    // Re-validate after repair
    get().validateGraph()
  },

  applyAllRepairs: async () => {
    const { graphHealth, nodes, edges } = get()
    if (!graphHealth) return

    const fixableIssues = graphHealth.issues.filter(i => i.suggestedFix)
    if (fixableIssues.length === 0) return

    // Push to history before repairs
    pushToHistory(get, set)

    const { quickFixAll } = await import('./validation/graphRepair')
    const { nodes: repairedNodes, edges: repairedEdges } = quickFixAll(nodes, edges, graphHealth.issues)

    const typedEdges: Edge<EdgeData>[] = repairedEdges.map(edge => ({
      ...edge,
      data: {
        ...DEFAULT_EDGE_DATA,
        ...(edge.data as Partial<EdgeData> | undefined ?? {}),
      },
    }))

    set({ nodes: repairedNodes, edges: typedEdges })

    // Re-validate after repairs
    get().validateGraph()
  },

  setNeedleMovers: (movers: NeedleMover[]) => {
    set({ needleMovers: movers })
  },

  // Phase 3: Interaction actions (accepts array, stores as Set for O(1) lookup)
  setHighlightedNodes: (ids: string[]) => {
    set({ highlightedNodes: new Set(ids) })
  },

  setHighlightedEdges: (ids: string[]) => {
    set({ highlightedEdges: new Set(ids) })
  },

  // M5: Provenance actions
  addDocument: (document) => {
    // P0: Document memory guard - reject files >1MB
    const MAX_FILE_SIZE = 1 * 1024 * 1024 // 1MB
    const MAX_CHAR_PER_FILE = 5000 // 5k chars
    const MAX_TOTAL_CHARS = 25000 // 25k total

    if (document.size && document.size > MAX_FILE_SIZE) {
      throw new Error('This file is too large for in-app preview. Please reduce its size.')
    }

    // Calculate current total stored chars
    const { documents } = get()
    const currentTotal = documents.reduce((sum, doc) =>
      sum + (doc.displayBytes || 0), 0)

    // Truncate content if needed
    let content = document.content || ''
    let truncated = false
    if (content.length > MAX_CHAR_PER_FILE) {
      content = content.slice(0, MAX_CHAR_PER_FILE) + '…'
      truncated = true
    }

    const displayBytes = content.length

    // Check total cap
    if (currentTotal + displayBytes > MAX_TOTAL_CHARS) {
      throw new Error(`Document storage limit reached (${MAX_TOTAL_CHARS} chars). Remove existing documents to add new ones.`)
    }

    // Generate checksum for integrity (FNV-1a hash)
    const checksum = document.content
      ? generateContentHash(document.content)
      : undefined

    const id = crypto.randomUUID()
    const newDoc: Document = {
      ...document,
      id,
      content, // Truncated text only
      uploadedAt: new Date(),
      displayBytes,
      truncated,
      checksum
    }
    set(s => ({ documents: [...s.documents, newDoc] }))
    return id
  },

  removeDocument: (id) => {
    set(s => ({
      documents: s.documents.filter(d => d.id !== id),
      citations: s.citations.filter(c => c.documentId !== id)
    }))
  },

  // S7-FILEOPS: Rename document with undo/redo and event emission
  renameDocument: (id, newName) => {
    const { documents } = get()
    const doc = documents.find(d => d.id === id)
    if (!doc) return

    const oldName = doc.name
    const trimmed = newName.trim()

    // Update document name
    set(s => ({
      documents: s.documents.map(d =>
        d.id === id ? { ...d, name: trimmed } : d
      )
    }))

    // Emit rename event for provenance chip sync
    docsTest.emitDocumentRenamed(id, oldName, trimmed)

    // Push to history for undo/redo
    get().pushHistory()
  },

  // S7-FILEOPS: Set document search query with session persistence
  setDocumentSearchQuery: (query) => {
    set({ documentSearchQuery: query })
    saveSearchQuery(query)
  },

  // S7-FILEOPS: Set document sort with session persistence
  setDocumentSort: (field, direction) => {
    set({ documentSortField: field, documentSortDirection: direction })
    saveSortPreferences(field, direction)
  },

  addCitation: (citation) => {
    const id = crypto.randomUUID()
    const newCitation: Citation = {
      ...citation,
      id,
      createdAt: new Date()
    }
    set(s => ({ citations: [...s.citations, newCitation] }))
  },

  setShowProvenanceHub: (show: boolean) => {
    set({ showProvenanceHub: show })
    saveUIPreference('showProvenanceHub', show)
  },

  setShowDocumentsDrawer: (show: boolean) => {
    set({ showDocumentsDrawer: show })
    saveUIPreference('showDocumentsDrawer', show)
  },

  toggleProvenanceRedaction: () => {
    set(s => ({ provenanceRedactionEnabled: !s.provenanceRedactionEnabled }))
  },

  // M6: Compare & Snapshots actions
  setSelectedSnapshotsForComparison: (snapshotIds: string[]) => {
    // De-duplicate: Keep most recent two unique IDs, maintain order
    const unique = Array.from(new Set(snapshotIds))
    const capped = unique.slice(-2) // Most recent two

    // Ignore no-op re-selects (same IDs in same order)
    const current = get().selectedSnapshotsForComparison
    if (capped.length === current.length &&
        capped.every((id, i) => id === current[i])) {
      return // No-op
    }

    set({ selectedSnapshotsForComparison: capped })
  },

  setShowComparePanel: (show: boolean) => {
    set({ showComparePanel: show })
    saveUIPreference('showComparePanel', show)
  },

  setDecisionRationale: (rationale: DecisionRationale | null) => {
    set({ currentDecisionRationale: rationale })
  },

  // M6: Scenario Comparison Mode actions
  enterComparisonMode: (scenarioA, scenarioB, comparison = null, apiResponse = null) => {
    set({
      comparisonMode: {
        active: true,
        scenarioA,
        scenarioB,
        comparison,
        apiResponse,
      },
    })
  },

  exitComparisonMode: () => {
    set({
      comparisonMode: {
        active: false,
        scenarioA: null,
        scenarioB: null,
        comparison: null,
        apiResponse: null,
      },
    })
  },

  // Pending fit view setter
  setPendingFitView: (value: boolean) => {
    set({ pendingFitView: value })
  },

<<<<<<< HEAD
  // Graph readiness actions (centralised to prevent duplicate fetches)
  fetchGraphReadiness: async () => {
    const { nodes, edges, graphReadinessLoading, graphReadinessLastHash } = get()

    // Skip if already fetching
    if (graphReadinessLoading) {
      console.log('[Store] Graph readiness fetch already in progress, skipping')
      return
    }

    // Calculate current graph hash
    const currentHash = generateReadinessGraphHash(nodes, edges)

    // Skip if graph hasn't changed and we already have data
    if (currentHash === graphReadinessLastHash && get().graphReadinessData) {
      console.log('[Store] Graph readiness cached for this graph state')
      return
    }

    // Handle empty graph
    if (nodes.length === 0) {
      set({
        graphReadinessData: {
          readiness_score: 0,
          readiness_level: 'needs_work',
          can_run_analysis: false,
          confidence_explanation: 'Add some nodes to get started',
          improvements: [],
        },
        graphReadinessLastHash: currentHash,
      })
      return
    }

    set({
      graphReadinessLoading: true,
      graphReadinessError: null,
      graphReadinessLastHash: currentHash,
    })

    const CEE_BASE_URL = (import.meta as any).env?.VITE_CEE_BFF_BASE || '/bff/cee'

    try {
      const requestBody = {
        graph: {
          nodes: nodes.map(n => ({
            id: n.id,
            label: (n.data as any)?.label || n.id,
            kind: n.type,
          })),
          edges: edges.map(e => ({
            id: e.id,
            source: e.source,
            target: e.target,
          })),
        },
      }

      const response = await fetch(`${CEE_BASE_URL}/graph-readiness`, {
        method: 'POST',
        headers: {
          'Content-Type': 'application/json',
          'X-Request-ID': crypto.randomUUID(),
        },
        body: JSON.stringify(requestBody),
      })

      if (!response.ok) {
        // Use fallback for non-retryable errors
        if ([401, 403, 404].includes(response.status)) {
          const fallback = calculateFallbackReadinessFromStore(get)
          set({
            graphReadinessData: fallback,
            graphReadinessLoading: false,
          })
          return
        }
        throw new Error(`HTTP ${response.status}`)
      }

      const data = await response.json()

      // Normalize response
      const normalized: GraphReadiness = {
        readiness_score: typeof data.readiness_score === 'number'
          ? Math.max(0, Math.min(100, data.readiness_score))
          : 50,
        readiness_level: ['needs_work', 'fair', 'strong'].includes(data.readiness_level)
          ? data.readiness_level
          : 'fair',
        can_run_analysis: typeof data.can_run_analysis === 'boolean'
          ? data.can_run_analysis
          : true,
        confidence_explanation: typeof data.confidence_explanation === 'string'
          ? data.confidence_explanation
          : 'Analysis available',
        improvements: Array.isArray(data.improvements)
          ? data.improvements.map((imp: any) => ({
              category: imp.category || 'general',
              action: imp.action || imp.recommendation || 'Review this area',
              current_gap: imp.current_gap || '',
              quality_impact: typeof imp.quality_impact === 'number' ? imp.quality_impact : 5,
              target_quality: typeof imp.target_quality === 'number' ? imp.target_quality : 70,
              priority: ['high', 'medium', 'low'].includes(imp.priority) ? imp.priority : 'medium',
              effort_minutes: typeof imp.effort_minutes === 'number' ? imp.effort_minutes : 5,
              affected_nodes: Array.isArray(imp.affected_nodes) ? imp.affected_nodes : undefined,
              affected_edges: Array.isArray(imp.affected_edges) ? imp.affected_edges : undefined,
              suggested_node_type: imp.suggested_node_type || undefined,
              current_score: typeof imp.current_score === 'number' ? imp.current_score : undefined,
            }))
          : [],
      }

      set({
        graphReadinessData: normalized,
        graphReadinessLoading: false,
        graphReadinessError: null,
      })
    } catch (err) {
      console.warn('[Store] Graph readiness fetch failed:', err)
      const fallback = calculateFallbackReadinessFromStore(get)
      set({
        graphReadinessData: fallback,
        graphReadinessLoading: false,
        graphReadinessError: err instanceof Error ? err.message : 'Unknown error',
      })
    }
  },

  clearGraphReadiness: () => {
    set({
      graphReadinessData: null,
      graphReadinessLoading: false,
      graphReadinessError: null,
      graphReadinessLastHash: null,
    })
  },

=======
>>>>>>> 05d489cf
  // Week 3: AI Clarifier actions
  setShowAIClarifier: (show: boolean) => {
    set({ showAIClarifier: show })
    // Close draft chat when opening clarifier
    if (show) {
      set({ showDraftChat: false })
    }
    // Clean up clarifier state when closing
    if (!show) {
      get().completeClarifierSession()
    }
  },

  startClarifierSession: (prompt: string, context: string) => {
    set({
      clarifierSession: {
        prompt,
        context,
        answers: [],
        round: 0,
        status: 'active',
      },
      clarifierPreviewNodeIds: [],
      clarifierPreviewEdgeIds: [],
    })
  },

  updateClarifierAnswers: (answers: Array<{ question_id: string; answer: string }>) => {
    set(s => {
      if (!s.clarifierSession) return s
      return {
        clarifierSession: {
          ...s.clarifierSession,
          answers,
          round: s.clarifierSession.round + 1,
        },
      }
    })
  },

  completeClarifierSession: () => {
    const state = get()
    // Remove any preview nodes/edges that weren't finalized
    if (state.clarifierPreviewNodeIds.length > 0 || state.clarifierPreviewEdgeIds.length > 0) {
      set(s => ({
        nodes: s.nodes.filter(n => !s.clarifierPreviewNodeIds.includes(n.id)),
        edges: s.edges.filter(e => !s.clarifierPreviewEdgeIds.includes(e.id)),
        clarifierSession: null,
        clarifierPreviewNodeIds: [],
        clarifierPreviewEdgeIds: [],
      }))
    } else {
      set({
        clarifierSession: null,
        clarifierPreviewNodeIds: [],
        clarifierPreviewEdgeIds: [],
      })
    }
  },

  applyClarifierGraph: (graph: { nodes: any[]; edges: any[] }, options: { preview: boolean }) => {
    const state = get()

    // Remove any existing preview nodes/edges first
    const existingNodes = state.nodes.filter(n => !state.clarifierPreviewNodeIds.includes(n.id))
    const existingEdges = state.edges.filter(e => !state.clarifierPreviewEdgeIds.includes(e.id))

    // CRITICAL: Build ID mapping from old -> new node IDs
    // This ensures edges point to the correct newly-created nodes
    const nodeIdMap = new Map<string, string>()

    if (options.preview) {
      // Add as ghost nodes/edges (preview mode)
      const previewNodes = graph.nodes.map((n: any, idx: number) => {
        const newId = `preview-${state.nextNodeId + idx}`
        // Map original node ID to new preview ID
        nodeIdMap.set(n.id, newId)

        return {
          id: newId,
          type: n.kind || n.type || 'decision',
          position: n.position || { x: 200 + (idx % 3) * 250, y: 100 + Math.floor(idx / 3) * 200 },
          data: {
            label: n.label || 'Untitled',
            body: n.body,
            isPreview: true,
          },
          style: {
            opacity: 0.6,
            border: '2px dashed var(--sky-500)',
          },
        }
      })

      const previewEdges = graph.edges.map((e: any, i: number) => {
        const originalSource = e.from || e.source
        const originalTarget = e.to || e.target

        // Use mapped IDs - this is the critical fix!
        const mappedSource = nodeIdMap.get(originalSource)
        const mappedTarget = nodeIdMap.get(originalTarget)

        // Skip edge if nodes don't exist in mapping
        if (!mappedSource || !mappedTarget) {
          console.warn('[applyClarifierGraph] Skipping edge - node not found in mapping:', {
            originalSource,
            originalTarget,
            availableIds: Array.from(nodeIdMap.keys()),
          })
          return null
        }

        // v1.2: Determine edge kind based on data available
        // If probability is present → decision-probability, otherwise → influence-weight
        const hasProb = e.probability !== undefined
        const edgeKind = hasProb ? 'decision-probability' as const : 'influence-weight' as const
        // Use probability for confidence, fall back to belief if no probability
        const confidence = e.probability ?? e.belief ?? 0.5

        return {
          id: `preview-e${state.nextEdgeId + i}`,
          source: mappedSource,
          target: mappedTarget,
          type: 'styled',
          data: {
            ...DEFAULT_EDGE_DATA,
            kind: edgeKind,
            weight: e.weight ?? 0.5,
            belief: e.belief ?? confidence,
            confidence,
            isPreview: true,
          },
          style: {
            strokeDasharray: '5,5',
            opacity: 0.6,
          },
        }
      }).filter(Boolean) as typeof existingEdges

      set({
        nodes: [...existingNodes, ...previewNodes],
        edges: [...existingEdges, ...previewEdges],
        clarifierPreviewNodeIds: previewNodes.map(n => n.id),
        clarifierPreviewEdgeIds: previewEdges.map(e => e.id),
      })

      // Auto-layout to arrange nodes in proper flow (goal → decision → outcomes)
      get().applyLayout()
      // Request fit view after layout completes (handled by ReactFlowGraph)
      set({ pendingFitView: true })
    } else {
      // Apply permanently (finalize mode)
      pushToHistory(get, set)

      const finalNodes = graph.nodes.map((n: any, idx: number) => {
        const newId = state.createNodeId()
        // Map original node ID to new final ID
        nodeIdMap.set(n.id, newId)

        return {
          id: newId,
          type: n.kind || n.type || 'decision',
          position: n.position || { x: 200 + (idx % 3) * 250, y: 100 + Math.floor(idx / 3) * 200 },
          data: {
            label: n.label || 'Untitled',
            body: n.body,
            uncertainty: n.uncertainty,
          },
        }
      })

      const finalEdges = graph.edges.map((e: any) => {
        const originalSource = e.from || e.source
        const originalTarget = e.to || e.target

        // Use mapped IDs - this is the critical fix!
        const mappedSource = nodeIdMap.get(originalSource)
        const mappedTarget = nodeIdMap.get(originalTarget)

        // Skip edge if nodes don't exist in mapping
        if (!mappedSource || !mappedTarget) {
          console.warn('[applyClarifierGraph] Skipping edge - node not found in mapping:', {
            originalSource,
            originalTarget,
            availableIds: Array.from(nodeIdMap.keys()),
          })
          return null
        }

        const id = state.createEdgeId()
        // v1.2: Determine edge kind based on data available
        // If probability is present → decision-probability, otherwise → influence-weight
        const hasProb = e.probability !== undefined
        const edgeKind = hasProb ? 'decision-probability' as const : 'influence-weight' as const
        // Use probability for confidence, fall back to belief if no probability
        const confidence = e.probability ?? e.belief ?? 0.5

        return {
          id,
          source: mappedSource,
          target: mappedTarget,
          type: 'styled',
          data: {
            ...DEFAULT_EDGE_DATA,
            kind: edgeKind,
            weight: e.weight ?? 0.5,
            belief: e.belief ?? confidence,
            confidence,
            provenance: e.provenance || 'AI-drafted',
          },
        }
      }).filter(Boolean) as typeof existingEdges

      set({
        nodes: [...existingNodes, ...finalNodes],
        edges: [...existingEdges, ...finalEdges],
        clarifierPreviewNodeIds: [],
        clarifierPreviewEdgeIds: [],
        clarifierSession: null,
        showAIClarifier: false,
      })

      // Auto-layout to arrange nodes in proper flow (goal → decision → outcomes)
      get().applyLayout()
      // Request fit view after layout completes (handled by ReactFlowGraph)
      set({ pendingFitView: true })
    }
  },

  clearClarifierPreview: () => {
    const state = get()
    const remainingNodes = state.nodes.filter(n => !state.clarifierPreviewNodeIds.includes(n.id))
    const remainingEdges = state.edges.filter(e => !state.clarifierPreviewEdgeIds.includes(e.id))
    set({
      nodes: remainingNodes,
      edges: remainingEdges,
      clarifierPreviewNodeIds: [],
      clarifierPreviewEdgeIds: [],
    })
  },

  exportLocal: () => {
    const { nodes, edges, results, currentDecisionRationale } = get()

    const exportData = {
      version: '1.0',
      timestamp: new Date().toISOString(),
      graph: { nodes, edges },
      lastRun: results.report ? {
        summary: results.report.summary,
        p10: results.report.p10,
        p50: results.report.p50,
        p90: results.report.p90,
        seed: results.seed,
        hash: results.hash
      } : null,
      rationale: currentDecisionRationale,
      note: 'Local export — openable on this device/profile only.'
    }

    return JSON.stringify(exportData, null, 2)
  },

  // P2: Hydration hygiene - merge only graph/scenario bits, ignore unknown keys
  hydrateGraphSlice: (loaded) => {
    const updates: Partial<CanvasState> = {}

    // Only merge known graph/scenario keys
    if (loaded.nodes !== undefined) {
      updates.nodes = loaded.nodes
    }
    if (loaded.edges !== undefined) {
      updates.edges = loaded.edges
    }
    if (loaded.currentScenarioId !== undefined) {
      updates.currentScenarioId = loaded.currentScenarioId
    }

    // Reset history and selection for clean state
    if (loaded.nodes || loaded.edges) {
      updates.history = { past: [], future: [] }
      updates.selection = { nodeIds: new Set(), edgeIds: new Set() }
      updates.touchedNodeIds = new Set()
    }

    // Apply updates without clobbering panels/results/other slices
    set(updates)

    // Reseed IDs to prevent collisions
    if (loaded.nodes && loaded.edges) {
      get().reseedIds(loaded.nodes, loaded.edges)
    }
  },

  cleanup: clearTimers,

  updateScenarioFraming: (partial) => {
    set(s => ({
      currentScenarioFraming: {
        ...(s.currentScenarioFraming ?? {}),
        ...partial,
      },
      isDirty: true,
    }))
  }
}})

// Expose store on window for E2E tests (Playwright helpers and direct injection)
if (typeof window !== 'undefined') {
  ;(window as any).useCanvasStore = useCanvasStore
}

// React #185 DEBUG: Internal set() instrumentation is now done at store creation time
// (see createDebugSet function above) - this captures ALL store updates including
// those from store actions that use the internal `set` function.
//
// Usage: Add ?stateDebug=1 to URL, then after React #185 error, run in console:
//   window.__SAFE_DEBUG__.logs.filter(l => l.m === 'canvas:set').slice(-30)
// Look for repeating stack traces - that's the looping culprit!

/**
 * Validation selectors and helpers
 */

// Re-export InvalidNodeInfo type for compatibility
export type InvalidNode = InvalidNodeInfo

/**
 * Get all nodes with invalid outgoing probability sums
 * A node is invalid if it has 2+ non-zero outgoing edges and probabilities don't sum to 100% (±1%)
 * Uses shared validation util with touched node tracking to avoid flagging pristine nodes
 */
export const getInvalidNodes = (state: CanvasState): InvalidNode[] => {
  return getInvalidNodesUtil(state.nodes, state.edges, state.touchedNodeIds)
}

/**
 * Check if the canvas has any validation errors
 */
export const hasValidationErrors = (state: CanvasState): boolean => {
  return getInvalidNodes(state).length > 0
}

/**
 * Get the next invalid node (for Alt+V cycling)
 * If currentNodeId is provided, returns the next invalid node after it
 * Otherwise returns the first invalid node
 */
export const getNextInvalidNode = (state: CanvasState, currentNodeId?: string): InvalidNode | null => {
  return getNextInvalidNodeUtil(state.nodes, state.edges, state.touchedNodeIds, currentNodeId)
}

/**
 * Results panel selectors
 */
export const selectResultsStatus = (state: CanvasState): ResultsStatus => state.results.status
export const selectProgress = (state: CanvasState): number => state.results.progress
export const selectReport = (state: CanvasState): ReportV1 | null | undefined => state.results.report
export const selectDrivers = (state: CanvasState): Array<{ kind: 'node' | 'edge'; id: string }> | undefined => state.results.drivers
export const selectError = (state: CanvasState): { code: string; message: string; retryAfter?: number; request_id?: string } | null | undefined => state.results.error
export const selectRunId = (state: CanvasState): string | undefined => state.results.runId
export const selectSeed = (state: CanvasState): number | undefined => state.results.seed
export const selectHash = (state: CanvasState): string | undefined => state.results.hash<|MERGE_RESOLUTION|>--- conflicted
+++ resolved
@@ -21,9 +21,6 @@
 import type { CeeDebugHeaders } from './utils/ceeDebugHeaders'
 import { loadSearchQuery, loadSortPreferences, saveSearchQuery, saveSortPreferences, __test__ as docsTest } from './store/documents'
 import { loadUIPreferences, saveUIPreference } from './store/uiPreferences'
-import { generateGraphHash as generateReadinessGraphHash } from './utils/graphHash'
-import { mapDriversToNodes, type MappedDriver } from './utils/driverNodeMapping'
-import type { GraphReadiness } from './hooks/useGraphReadiness'
 
 /**
  * Generate deterministic content hash using FNV-1a algorithm
@@ -55,8 +52,6 @@
   startedAt?: number
   finishedAt?: number
   drivers?: Array<{ kind: 'node' | 'edge'; id: string }>
-  /** Drivers with resolved node IDs for click-to-focus */
-  mappedDrivers?: MappedDriver[]
 }
 
 export type SseDiagnostics = {
@@ -128,7 +123,6 @@
   needleMovers: NeedleMover[]
   // Phase 3: Interaction enhancements (Set for O(1) lookup)
   highlightedNodes: Set<string>
-  highlightedEdges: Set<string>
   // M5: Grounding & Provenance
   documents: Document[]
   citations: Citation[]
@@ -168,19 +162,7 @@
   clarifierPreviewEdgeIds: string[]
   // Pending fit view request (set by AI graph insertion, cleared by ReactFlowGraph)
   pendingFitView: boolean
-<<<<<<< HEAD
-  // Graph readiness (centralised to prevent duplicate fetches)
-  graphReadinessData: GraphReadiness | null
-  graphReadinessLoading: boolean
-  graphReadinessError: string | null
-  graphReadinessLastHash: string | null
   setPendingFitView: (value: boolean) => void
-  // Graph readiness actions
-  fetchGraphReadiness: () => Promise<void>
-  clearGraphReadiness: () => void
-=======
-  setPendingFitView: (value: boolean) => void
->>>>>>> 05d489cf
   updateScenarioFraming: (partial: ScenarioFraming) => void
   addNode: (pos?: { x: number; y: number }, type?: NodeType) => void
   updateNodeLabel: (id: string, label: string) => void
@@ -265,7 +247,6 @@
   setNeedleMovers: (movers: NeedleMover[]) => void
   // Phase 3: Interaction actions
   setHighlightedNodes: (ids: string[]) => void
-  setHighlightedEdges: (ids: string[]) => void
   // M5: Provenance actions
   addDocument: (document: Omit<Document, 'id' | 'uploadedAt'>) => string
   removeDocument: (id: string) => void
@@ -336,50 +317,6 @@
   }
 }
 
-/**
- * Calculate fallback readiness from store state when CEE endpoint fails
- */
-function calculateFallbackReadinessFromStore(get: () => CanvasState): GraphReadiness {
-  const { nodes, edges, graphHealth } = get()
-
-  let score = 50
-
-  // Boost for having nodes
-  if (nodes.length > 0) score += 10
-  if (nodes.length >= 3) score += 10
-  if (nodes.length >= 5) score += 5
-
-  // Boost for having connections
-  if (edges.length > 0) score += 10
-  if (edges.length >= nodes.length - 1) score += 5
-
-  // Penalties for issues
-  const issues = graphHealth?.issues || []
-  const blockers = issues.filter(i => i.severity === 'error' || i.severity === 'blocker')
-  const warnings = issues.filter(i => i.severity === 'warning')
-
-  score -= blockers.length * 15
-  score -= warnings.length * 5
-
-  score = Math.max(0, Math.min(100, score))
-
-  let level: 'needs_work' | 'fair' | 'strong' = 'fair'
-  if (score < 40) level = 'needs_work'
-  else if (score >= 70) level = 'strong'
-
-  return {
-    readiness_score: score,
-    readiness_level: level,
-    can_run_analysis: blockers.length === 0,
-    confidence_explanation: level === 'strong'
-      ? 'Your model has good structure and connections'
-      : level === 'fair'
-        ? 'Analysis available - consider improvements for better results'
-        : 'Address critical issues before running analysis',
-    improvements: [],
-  }
-}
-
 function historyHash(nodes: Node[], edges: Edge[]): string {
   const n = nodes.map(n => `${n.id}@${n.position.x},${n.position.y}:${n.type ?? ''}:${n.data?.label ?? ''}`).join('|')
   const e = edges.map(e => `${e.id}:${e.source}>${e.target}:${e.label ?? ''}:${(e.data as any)?.schemaVersion ?? ''}`).join('|')
@@ -537,7 +474,6 @@
   graphHealth: null,
   needleMovers: [],
   highlightedNodes: new Set<string>(),
-  highlightedEdges: new Set<string>(),
   // M5: Grounding & Provenance
   documents: [],
   citations: [],
@@ -555,14 +491,6 @@
   clarifierPreviewEdgeIds: [],
   // Pending fit view request (set by AI graph insertion, cleared by ReactFlowGraph)
   pendingFitView: false,
-<<<<<<< HEAD
-  // Graph readiness (centralised)
-  graphReadinessData: null,
-  graphReadinessLoading: false,
-  graphReadinessError: null,
-  graphReadinessLastHash: null,
-=======
->>>>>>> 05d489cf
 
   createNodeId: () => {
     const { nextNodeId } = get()
@@ -1885,10 +1813,6 @@
     set({ highlightedNodes: new Set(ids) })
   },
 
-  setHighlightedEdges: (ids: string[]) => {
-    set({ highlightedEdges: new Set(ids) })
-  },
-
   // M5: Provenance actions
   addDocument: (document) => {
     // P0: Document memory guard - reject files >1MB
@@ -2060,147 +1984,6 @@
     set({ pendingFitView: value })
   },
 
-<<<<<<< HEAD
-  // Graph readiness actions (centralised to prevent duplicate fetches)
-  fetchGraphReadiness: async () => {
-    const { nodes, edges, graphReadinessLoading, graphReadinessLastHash } = get()
-
-    // Skip if already fetching
-    if (graphReadinessLoading) {
-      console.log('[Store] Graph readiness fetch already in progress, skipping')
-      return
-    }
-
-    // Calculate current graph hash
-    const currentHash = generateReadinessGraphHash(nodes, edges)
-
-    // Skip if graph hasn't changed and we already have data
-    if (currentHash === graphReadinessLastHash && get().graphReadinessData) {
-      console.log('[Store] Graph readiness cached for this graph state')
-      return
-    }
-
-    // Handle empty graph
-    if (nodes.length === 0) {
-      set({
-        graphReadinessData: {
-          readiness_score: 0,
-          readiness_level: 'needs_work',
-          can_run_analysis: false,
-          confidence_explanation: 'Add some nodes to get started',
-          improvements: [],
-        },
-        graphReadinessLastHash: currentHash,
-      })
-      return
-    }
-
-    set({
-      graphReadinessLoading: true,
-      graphReadinessError: null,
-      graphReadinessLastHash: currentHash,
-    })
-
-    const CEE_BASE_URL = (import.meta as any).env?.VITE_CEE_BFF_BASE || '/bff/cee'
-
-    try {
-      const requestBody = {
-        graph: {
-          nodes: nodes.map(n => ({
-            id: n.id,
-            label: (n.data as any)?.label || n.id,
-            kind: n.type,
-          })),
-          edges: edges.map(e => ({
-            id: e.id,
-            source: e.source,
-            target: e.target,
-          })),
-        },
-      }
-
-      const response = await fetch(`${CEE_BASE_URL}/graph-readiness`, {
-        method: 'POST',
-        headers: {
-          'Content-Type': 'application/json',
-          'X-Request-ID': crypto.randomUUID(),
-        },
-        body: JSON.stringify(requestBody),
-      })
-
-      if (!response.ok) {
-        // Use fallback for non-retryable errors
-        if ([401, 403, 404].includes(response.status)) {
-          const fallback = calculateFallbackReadinessFromStore(get)
-          set({
-            graphReadinessData: fallback,
-            graphReadinessLoading: false,
-          })
-          return
-        }
-        throw new Error(`HTTP ${response.status}`)
-      }
-
-      const data = await response.json()
-
-      // Normalize response
-      const normalized: GraphReadiness = {
-        readiness_score: typeof data.readiness_score === 'number'
-          ? Math.max(0, Math.min(100, data.readiness_score))
-          : 50,
-        readiness_level: ['needs_work', 'fair', 'strong'].includes(data.readiness_level)
-          ? data.readiness_level
-          : 'fair',
-        can_run_analysis: typeof data.can_run_analysis === 'boolean'
-          ? data.can_run_analysis
-          : true,
-        confidence_explanation: typeof data.confidence_explanation === 'string'
-          ? data.confidence_explanation
-          : 'Analysis available',
-        improvements: Array.isArray(data.improvements)
-          ? data.improvements.map((imp: any) => ({
-              category: imp.category || 'general',
-              action: imp.action || imp.recommendation || 'Review this area',
-              current_gap: imp.current_gap || '',
-              quality_impact: typeof imp.quality_impact === 'number' ? imp.quality_impact : 5,
-              target_quality: typeof imp.target_quality === 'number' ? imp.target_quality : 70,
-              priority: ['high', 'medium', 'low'].includes(imp.priority) ? imp.priority : 'medium',
-              effort_minutes: typeof imp.effort_minutes === 'number' ? imp.effort_minutes : 5,
-              affected_nodes: Array.isArray(imp.affected_nodes) ? imp.affected_nodes : undefined,
-              affected_edges: Array.isArray(imp.affected_edges) ? imp.affected_edges : undefined,
-              suggested_node_type: imp.suggested_node_type || undefined,
-              current_score: typeof imp.current_score === 'number' ? imp.current_score : undefined,
-            }))
-          : [],
-      }
-
-      set({
-        graphReadinessData: normalized,
-        graphReadinessLoading: false,
-        graphReadinessError: null,
-      })
-    } catch (err) {
-      console.warn('[Store] Graph readiness fetch failed:', err)
-      const fallback = calculateFallbackReadinessFromStore(get)
-      set({
-        graphReadinessData: fallback,
-        graphReadinessLoading: false,
-        graphReadinessError: err instanceof Error ? err.message : 'Unknown error',
-      })
-    }
-  },
-
-  clearGraphReadiness: () => {
-    set({
-      graphReadinessData: null,
-      graphReadinessLoading: false,
-      graphReadinessError: null,
-      graphReadinessLastHash: null,
-    })
-  },
-
-=======
->>>>>>> 05d489cf
   // Week 3: AI Clarifier actions
   setShowAIClarifier: (show: boolean) => {
     set({ showAIClarifier: show })
