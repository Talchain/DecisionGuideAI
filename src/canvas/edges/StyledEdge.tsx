--- conflicted
+++ resolved
@@ -15,7 +15,6 @@
 import { BaseEdge, EdgeLabelRenderer, getBezierPath, getSmoothStepPath, getStraightPath, type EdgeProps, useReactFlow } from '@xyflow/react'
 import { Lightbulb } from 'lucide-react'
 import type { EdgeData, EdgePathType } from '../domain/edges'
-import { FORM_DISPLAY_NAMES } from '../domain/edges'
 import { applyEdgeVisualProps } from '../theme/edges'
 import { formatConfidence, shouldShowLabel } from '../domain/edges'
 import { useIsDark } from '../hooks/useTheme'
@@ -48,13 +47,6 @@
   const [editPopoverPosition, setEditPopoverPosition] = useState({ x: 0, y: 0 })
   const updateEdgeData = useCanvasStore(state => state.updateEdgeData)
   const ceeReview = useCanvasStore(state => state.runMeta.ceeReview)
-<<<<<<< HEAD
-
-  // Phase 4: Edge highlighting from results panel (drivers, conditions, etc.)
-  const highlightedEdges = useCanvasStore(state => state.highlightedEdges)
-  const isHighlighted = highlightedEdges.has(id)
-=======
->>>>>>> 05d489cf
 
   // Extract edge data with defaults
   const edgeData = data as EdgeData | undefined
@@ -79,11 +71,6 @@
   const belief = edgeData?.belief      // v1.2
   const provenance = edgeData?.provenance  // v1.2
 
-  // Brief 11.5: Functional form type and provenance for visual indicator
-  const functionType = edgeData?.functionType ?? 'linear'
-  const formProvenance = edgeData?.formProvenance
-  const formInfo = functionType !== 'linear' ? FORM_DISPLAY_NAMES[functionType] : null
-
   // Count outgoing edges from source node for visibility logic
   const outgoingEdgeCount = useMemo(() => {
     const edges = getEdges()
@@ -91,10 +78,9 @@
   }, [source, getEdges])
 
   // Apply visual properties (O(1), pure function)
-  // isHighlighted passed to applyEdgeVisualProps for driver/condition click highlighting
   const visualProps = useMemo(
-    () => applyEdgeVisualProps(weight, style, curvature, selected || false, isHighlighted, isDark),
-    [weight, style, curvature, selected, isHighlighted, isDark]
+    () => applyEdgeVisualProps(weight, style, curvature, selected || false, false, isDark),
+    [weight, style, curvature, selected, isDark]
   )
 
   // Determine label visibility and styling
@@ -241,30 +227,6 @@
                     aria-label={`Provenance: ${provenance}`}
                   />
                 )}
-                {/* Brief 11.5: Functional form indicator */}
-                {formInfo && (
-                  <span
-                    data-testid="edge-form-indicator"
-                    style={{
-                      fontSize: '10px',
-                      fontFamily: 'ui-monospace, monospace',
-                      padding: '1px 4px',
-                      borderRadius: '3px',
-                      flexShrink: 0,
-                    }}
-                    className={
-                      formProvenance === 'cee_recommended'
-                        ? isDark ? 'bg-teal-800 text-teal-200' : 'bg-teal-100 text-teal-700'
-                        : formProvenance === 'user_selected'
-                          ? isDark ? 'bg-amber-800 text-amber-200' : 'bg-amber-100 text-amber-700'
-                          : isDark ? 'bg-gray-700 text-gray-300' : 'bg-sand-100 text-sand-600'
-                    }
-                    title={`Form: ${formInfo.name}\n${formInfo.shortDescription}`}
-                    aria-label={`Functional form: ${formInfo.name}`}
-                  >
-                    {formInfo.icon}
-                  </span>
-                )}
               </>
             )
           })()}
