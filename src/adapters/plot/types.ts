--- conflicted
+++ resolved
@@ -374,266 +374,4 @@
   include_change_attribution?: boolean
   baseline_index?: number // 0-indexed, which delta is baseline
   sort_by?: 'p10' | 'p50' | 'p90'
-<<<<<<< HEAD
-}
-
-// =============================================================================
-// Key Insight Types (CEE Assist - Phase 2)
-// =============================================================================
-
-/**
- * Request for key insight after run completes
- * PLoT requires full context (graph + results), not just run_id
- */
-export interface KeyInsightRequest {
-  /** Run ID or response hash from completed analysis */
-  run_id: string
-  /** Optional scenario context for richer insight */
-  scenario_name?: string
-  /** Optional: include drivers in response */
-  include_drivers?: boolean
-  /** Graph context (required by PLoT /v1/assist/key-insight) */
-  graph?: {
-    nodes: Array<{ id: string; label: string; kind?: string; value?: number }>
-    edges: Array<{ id: string; source: string; target: string; weight?: number }>
-  }
-  /** Results context (required by PLoT /v1/assist/key-insight) */
-  results?: {
-    outcome_node_id?: string
-    expected_value?: number
-    percentiles?: { p10?: number; p50?: number; p90?: number }
-    confidence?: { level?: string; why?: string }
-  }
-  /** Ranked actions from run_bundle (optional) */
-  ranked_actions?: Array<{ node_id: string; label: string; rank: number; score: number }>
-}
-
-/**
- * Key insight response
- * CEE key_insight.v1 schema: { insight: { insight, confidence, evidence, next_steps }, ranked_actions, ranking_confidence }
- */
-export interface KeyInsightResponse {
-  /** Main headline insight (e.g., "Option A leads to 25% higher success") */
-  headline: string
-  /** Primary driver explanation */
-  primary_driver?: {
-    label: string
-    contribution_pct: number
-    explanation: string
-    node_id?: string
-  }
-  /** Confidence statement (e.g., "High confidence based on 3 validated factors") */
-  confidence_statement?: string
-  /** Optional caveat/warning (e.g., "However, this assumes stable market conditions") */
-  caveat?: string
-  /** Source attribution */
-  provenance: 'cee'
-
-  // Additional CEE key_insight.v1 fields
-  /** Ranked actions from CEE analysis */
-  ranked_actions?: Array<{
-    node_id?: string
-    label: string
-    rank: number
-    score?: number
-    rationale?: string
-  }>
-  /** Overall ranking confidence */
-  ranking_confidence?: 'high' | 'medium' | 'low'
-  /** Evidence supporting the insight */
-  evidence?: Array<{
-    source?: string
-    claim?: string
-    strength?: 'strong' | 'moderate' | 'weak'
-  }>
-  /** Suggested next steps */
-  next_steps?: Array<{
-    action: string
-    priority?: 'high' | 'medium' | 'low'
-    rationale?: string
-  }>
-}
-
-// =============================================================================
-// Belief Elicitation Types (CEE Elicit - Phase 2)
-// =============================================================================
-
-/**
- * Request for belief elicitation from natural language
- */
-export interface BeliefElicitRequest {
-  /** Natural language input (e.g., "I think market adoption will be around 60-70%") */
-  text: string
-  /** Context about the factor being estimated */
-  factor_context?: {
-    label: string
-    node_id?: string
-    current_value?: number
-  }
-  /** Optional: scenario context for better interpretation */
-  scenario_name?: string
-}
-
-/**
- * Parsed belief from natural language
- */
-export interface BeliefElicitResponse {
-  /** Suggested numeric value (0-1 for probabilities, or raw value) */
-  suggested_value: number
-  /** Confidence in the parse */
-  confidence: 'high' | 'medium' | 'low'
-  /** Explanation of how value was derived */
-  reasoning: string
-  /** Source attribution */
-  provenance: 'cee'
-  /** If true, CEE needs clarification before providing value */
-  needs_clarification?: boolean
-  /** Clarifying question to ask user */
-  clarifying_question?: string
-  /** Options for clarification (when needs_clarification is true) */
-  options?: Array<{
-    label: string
-    value: number
-  }>
-  /** Original text echoed back */
-  original_text?: string
-}
-
-// =============================================================================
-// Utility Weight Suggestion Types (UI layer)
-// =============================================================================
-
-/**
- * Request for utility weight suggestions
- */
-export interface UtilityWeightRequest {
-  /** Graph context for understanding outcomes */
-  graph: {
-    nodes: Array<{
-      id: string
-      type?: string
-      label?: string
-    }>
-    edges: Array<{
-      source: string
-      target: string
-    }>
-  }
-  /** Outcome nodes to weight */
-  outcome_node_ids: string[]
-  /** Optional: user's stated goal for context */
-  user_goal?: string
-  /** Optional: scenario context */
-  scenario_name?: string
-}
-
-/**
- * Individual weight suggestion for an outcome
- */
-export interface UtilityWeightSuggestion {
-  node_id: string
-  label: string
-  suggested_weight: number
-  reasoning: string
-}
-
-/**
- * Alternative weighting preset
- */
-export interface WeightingPreset {
-  id: string
-  label: string
-  description: string
-  weights: Record<string, number>
-  icon?: string
-}
-
-/**
- * Response from utility weight suggestion
- */
-export interface UtilityWeightResponse {
-  suggestions: UtilityWeightSuggestion[]
-  confidence: 'high' | 'medium' | 'low'
-  reasoning: string
-  alternatives?: WeightingPreset[]
-  provenance: 'cee'
-}
-
-// =============================================================================
-// Risk Tolerance Elicitation Types (UI layer)
-// =============================================================================
-
-/** Risk profile preset values */
-export type RiskProfilePreset = 'risk_averse' | 'neutral' | 'risk_seeking'
-
-/**
- * Request for risk tolerance elicitation
- */
-export interface RiskToleranceRequest {
-  mode: 'get_questions' | 'submit_answers'
-  answers?: Array<{
-    question_id: string
-    answer: string | number
-  }>
-  preset?: RiskProfilePreset
-  context?: {
-    decision_domain?: string
-    time_horizon?: 'short' | 'medium' | 'long'
-  }
-}
-
-/**
- * Individual questionnaire question
- */
-export interface RiskQuestion {
-  id: string
-  text: string
-  type: 'scale' | 'choice' | 'numeric'
-  scale?: {
-    min: number
-    max: number
-    min_label: string
-    max_label: string
-  }
-  choices?: Array<{
-    value: string | number
-    label: string
-  }>
-  range?: {
-    min?: number
-    max?: number
-    step?: number
-  }
-}
-
-/**
- * Response with questionnaire questions
- */
-export interface RiskQuestionsResponse {
-  questions: RiskQuestion[]
-  estimated_minutes?: number
-  provenance: 'cee'
-}
-
-/**
- * Risk profile result
- */
-export interface RiskProfile {
-  profile: RiskProfilePreset
-  label: string
-  score: number
-  confidence: 'high' | 'medium' | 'low'
-  reasoning: string
-  capacity_note?: string
-}
-
-/**
- * Response with risk profile
- */
-export interface RiskProfileResponse {
-  profile: RiskProfile
-  recommendations?: string[]
-  provenance: 'cee'
-=======
->>>>>>> 05d489cf
 }