// src/components/WhiteboardCanvas.tsx
// Whiteboard base layer with pan/zoom and simple drawing

import { useRef, useEffect, useState, useCallback } from 'react'
import { isTypingTarget } from '../utils/inputGuards'
import { useCamera } from './PlotCamera'

export interface DrawPath {
  id: string
  points: { x: number; y: number }[]
  color: string
  width: number
}

interface StickyNote {
  id: string
  x: number
  y: number
  text: string
  color: string
}

interface WhiteboardCanvasProps {
  initialPaths?: DrawPath[]
  onPathsChange?: (paths: DrawPath[]) => void
}

export default function WhiteboardCanvas({ initialPaths, onPathsChange }: WhiteboardCanvasProps) {
  const { camera, pan, zoomAt } = useCamera()
  const canvasRef = useRef<HTMLCanvasElement>(null)
  const [paths, setPaths] = useState<DrawPath[]>(initialPaths || [])
  const [notes] = useState<StickyNote[]>([])
  const [isDrawing, setIsDrawing] = useState(false)
  const [currentPath, setCurrentPath] = useState<{ x: number; y: number }[]>([])
  const [isPanning, setIsPanning] = useState(false)
  const [lastPos, setLastPos] = useState({ x: 0, y: 0 })
  const [spacePressed, setSpacePressed] = useState(false)

  // Sync paths when initialPaths changes (e.g., after restore or clear)
  useEffect(() => {
    if (initialPaths) {
      setPaths(initialPaths)
    }
  }, [initialPaths])

  // Notify parent when paths change
  useEffect(() => {
    if (onPathsChange) {
      onPathsChange(paths)
    }
  }, [paths, onPathsChange])

  // Screen to world coordinates
  const screenToWorld = useCallback((screenX: number, screenY: number) => {
    return {
      x: (screenX - camera.x) / camera.zoom,
      y: (screenY - camera.y) / camera.zoom
    }
  }, [camera])

  // Handle mouse down
  const handleMouseDown = useCallback((e: React.MouseEvent) => {
    const rect = canvasRef.current?.getBoundingClientRect()
    if (!rect) return

    const x = e.clientX - rect.left
    const y = e.clientY - rect.top

    if (e.button === 1 || e.shiftKey || e.metaKey || spacePressed) {
      // Pan mode
      setIsPanning(true)
      setLastPos({ x: e.clientX, y: e.clientY })
    } else {
      // Draw mode
      const worldPos = screenToWorld(x, y)
      setIsDrawing(true)
      setCurrentPath([worldPos])
    }
  }, [screenToWorld, spacePressed])

  // Handle mouse move
  const handleMouseMove = useCallback((e: React.MouseEvent) => {
    const rect = canvasRef.current?.getBoundingClientRect()
    if (!rect) return

    if (isPanning) {
      const dx = e.clientX - lastPos.x
      const dy = e.clientY - lastPos.y
      pan(dx, dy)
      setLastPos({ x: e.clientX, y: e.clientY })
    } else if (isDrawing) {
      const x = e.clientX - rect.left
      const y = e.clientY - rect.top
      const worldPos = screenToWorld(x, y)
      setCurrentPath(prev => [...prev, worldPos])
    }
  }, [isPanning, isDrawing, lastPos, pan, screenToWorld])

  // Handle mouse up
  const handleMouseUp = useCallback(() => {
    if (isDrawing && currentPath.length > 1) {
      setPaths(prev => [...prev, {
        id: Date.now().toString(),
        points: currentPath,
        color: '#6366f1', // indigo
        width: 2
      }])
    }
    setIsDrawing(false)
    setIsPanning(false)
    setCurrentPath([])
  }, [isDrawing, currentPath])

  // Handle wheel for zoom
  const handleWheel = useCallback((e: React.WheelEvent) => {
    e.preventDefault()
    const rect = canvasRef.current?.getBoundingClientRect()
    if (!rect) return

    const x = e.clientX - rect.left
    const y = e.clientY - rect.top
    const delta = -e.deltaY * 0.001
    zoomAt(delta, x, y)
  }, [zoomAt])

  // Render canvas
  useEffect(() => {
    const canvas = canvasRef.current
    if (!canvas) return

    const ctx = canvas.getContext('2d')
    if (!ctx) return

    // Set canvas size
    const rect = canvas.getBoundingClientRect()
    canvas.width = rect.width * window.devicePixelRatio
    canvas.height = rect.height * window.devicePixelRatio
    ctx.scale(window.devicePixelRatio, window.devicePixelRatio)

    // Clear
    ctx.fillStyle = '#fafafa'
    ctx.fillRect(0, 0, rect.width, rect.height)

    // Apply camera transform
    ctx.save()
    ctx.translate(camera.x, camera.y)
    ctx.scale(camera.zoom, camera.zoom)

    // Draw grid
    const gridSize = 50
    const startX = Math.floor((-camera.x / camera.zoom) / gridSize) * gridSize
    const startY = Math.floor((-camera.y / camera.zoom) / gridSize) * gridSize
    const endX = startX + (rect.width / camera.zoom) + gridSize
    const endY = startY + (rect.height / camera.zoom) + gridSize

    ctx.strokeStyle = '#e5e7eb'
    ctx.lineWidth = 0.5
    for (let x = startX; x <= endX; x += gridSize) {
      ctx.beginPath()
      ctx.moveTo(x, startY)
      ctx.lineTo(x, endY)
      ctx.stroke()
    }
    for (let y = startY; y <= endY; y += gridSize) {
      ctx.beginPath()
      ctx.moveTo(startX, y)
      ctx.lineTo(endX, y)
      ctx.stroke()
    }

    // Draw saved paths
    paths.forEach(path => {
      if (path.points.length < 2) return
      ctx.strokeStyle = path.color
      ctx.lineWidth = path.width
      ctx.lineCap = 'round'
      ctx.lineJoin = 'round'
      ctx.beginPath()
      ctx.moveTo(path.points[0].x, path.points[0].y)
      path.points.forEach(p => ctx.lineTo(p.x, p.y))
      ctx.stroke()
    })

    // Draw current path
    if (currentPath.length > 1) {
      ctx.strokeStyle = '#6366f1'
      ctx.lineWidth = 2
      ctx.lineCap = 'round'
      ctx.lineJoin = 'round'
      ctx.beginPath()
      ctx.moveTo(currentPath[0].x, currentPath[0].y)
      currentPath.forEach(p => ctx.lineTo(p.x, p.y))
      ctx.stroke()
    }

    // Draw sticky notes
    notes.forEach(note => {
      ctx.fillStyle = note.color
      ctx.fillRect(note.x - 50, note.y - 50, 100, 100)
      ctx.strokeStyle = '#94a3b8'
      ctx.strokeRect(note.x - 50, note.y - 50, 100, 100)
      ctx.fillStyle = '#1f2937'
      ctx.font = '12px sans-serif'
      ctx.fillText(note.text, note.x - 45, note.y - 30)
    })

    ctx.restore()
  }, [camera, paths, currentPath, notes])

<<<<<<< HEAD
  // Handle Space key for pan
  useEffect(() => {
    const handleKeyDown = (e: KeyboardEvent) => {
      if (e.code === 'Space' && !e.repeat) {
=======
  // Handle Space key for pan (but NOT while typing in inputs)
  useEffect(() => {
    const handleKeyDown = (e: KeyboardEvent) => {
      // Don't intercept Space if user is typing in an input/textarea/contenteditable
      const typing = isTypingTarget(e.target as HTMLElement)
      
      if (e.code === 'Space' && !e.repeat && !typing) {
>>>>>>> 489db3d4
        e.preventDefault()
        setSpacePressed(true)
      }
    }
    const handleKeyUp = (e: KeyboardEvent) => {
      if (e.code === 'Space') {
        setSpacePressed(false)
      }
    }

    window.addEventListener('keydown', handleKeyDown)
    window.addEventListener('keyup', handleKeyUp)
    return () => {
      window.removeEventListener('keydown', handleKeyDown)
      window.removeEventListener('keyup', handleKeyUp)
    }
  }, [])

  // Prevent context menu on canvas
  const handleContextMenu = useCallback((e: React.MouseEvent) => {
    e.preventDefault()
  }, [])

  const cursorClass = isPanning || spacePressed ? 'cursor-grab' : isDrawing ? 'cursor-crosshair' : 'cursor-crosshair'

  return (
    <div className="absolute inset-0 overflow-hidden" style={{ zIndex: 0 }} data-testid="whiteboard-container">
      <canvas
        ref={canvasRef}
        className={`w-full h-full ${cursorClass}`}
<<<<<<< HEAD
=======
        data-testid="whiteboard-canvas"
>>>>>>> 489db3d4
        onMouseDown={handleMouseDown}
        onMouseMove={handleMouseMove}
        onMouseUp={handleMouseUp}
        onMouseLeave={handleMouseUp}
        onWheel={handleWheel}
        onContextMenu={handleContextMenu}
      />
      
      {/* Fallback message if canvas fails */}
      <div className="absolute bottom-4 left-1/2 transform -translate-x-1/2 text-xs text-gray-400 pointer-events-none">
        Whiteboard ready • Drag to draw • Space/Shift+drag to pan • Scroll to zoom
      </div>
    </div>
  )
}<|MERGE_RESOLUTION|>--- conflicted
+++ resolved
@@ -207,12 +207,6 @@
     ctx.restore()
   }, [camera, paths, currentPath, notes])
 
-<<<<<<< HEAD
-  // Handle Space key for pan
-  useEffect(() => {
-    const handleKeyDown = (e: KeyboardEvent) => {
-      if (e.code === 'Space' && !e.repeat) {
-=======
   // Handle Space key for pan (but NOT while typing in inputs)
   useEffect(() => {
     const handleKeyDown = (e: KeyboardEvent) => {
@@ -220,7 +214,6 @@
       const typing = isTypingTarget(e.target as HTMLElement)
       
       if (e.code === 'Space' && !e.repeat && !typing) {
->>>>>>> 489db3d4
         e.preventDefault()
         setSpacePressed(true)
       }
@@ -251,10 +244,7 @@
       <canvas
         ref={canvasRef}
         className={`w-full h-full ${cursorClass}`}
-<<<<<<< HEAD
-=======
         data-testid="whiteboard-canvas"
->>>>>>> 489db3d4
         onMouseDown={handleMouseDown}
         onMouseMove={handleMouseMove}
         onMouseUp={handleMouseUp}
