--- conflicted
+++ resolved
@@ -1,9 +1,3 @@
-<<<<<<< HEAD
-/engine/*   https://plot-lite-service.onrender.com/:splat   200
-
-/*          /index.html                                      200
-=======
 /* /index.html 200
 
-/engine/*  https://plot-lite-service.onrender.com/:splat  200
->>>>>>> 04644d69
+/engine/*  https://plot-lite-service.onrender.com/:splat  200